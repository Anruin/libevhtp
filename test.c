--- conflicted
+++ resolved
@@ -587,11 +587,7 @@
 
     signal(SIGINT, sigint);
 
-<<<<<<< HEAD
-    event_base_loop(evbase, 1);
-=======
     event_base_loop(evbase, 0);
 
->>>>>>> 360cdb70
     return 0;
 } /* main */
