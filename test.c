#include <stdio.h>
#include <unistd.h>
#include <stdlib.h>
#include <string.h>
#include <stdint.h>
#include <errno.h>
#include <evhtp.h>

static char * chunks[] = {
    "foo\n",
    "bar\n",
    "baz\n",
    NULL
};

#ifndef DISABLE_EVTHR
int      use_threads = 0;
int      num_threads = 0;
#endif
char   * bind_addr   = "0.0.0.0";
uint16_t bind_port   = 8081;
char   * ssl_pem     = NULL;
char   * ssl_ca      = NULL;

struct _chunkarg {
    uint8_t           idx;
    struct evbuffer * buf;
};

static evhtp_res
_send_chunk(evhtp_request_t * req, void * arg) {
    struct _chunkarg * carg = arg;

    if (chunks[carg->idx] == NULL) {
        evbuffer_free(carg->buf);
        free(carg);
        return EVHTP_RES_DONE;
    }

    evbuffer_add_reference(carg->buf, chunks[carg->idx], strlen(chunks[carg->idx]), NULL, NULL);
    evhtp_send_stream(req, carg->buf);

    carg->idx++;

    return EVHTP_RES_OK;
}

static void
test_streaming(evhtp_request_t * req, void * arg) {
    struct _chunkarg * carg = malloc(sizeof(struct _chunkarg));

    carg->idx = 0;
    carg->buf = evbuffer_new();

    evhtp_send_reply_stream(req, EVHTP_CODE_OK, _send_chunk, carg);
}

static void
test_regex(evhtp_request_t * req, void * arg) {
    evhtp_send_reply(req, EVHTP_CODE_OK, "REGEXOK", NULL);
}

static void
test_foo_cb(evhtp_request_t * req, void * arg) {
    evhtp_send_reply(req, EVHTP_CODE_OK, "OK", NULL);
}

static void
test_500_cb(evhtp_request_t * req, void * arg) {
    evhtp_send_reply(req, EVHTP_CODE_SERVERR, "no", NULL);
}

static void
test_bar_cb(evhtp_request_t * req, void * arg) {
    evhtp_send_reply(req, EVHTP_CODE_OK, "OK", NULL);
}

static void
test_default_cb(evhtp_request_t * req, void * arg) {
    struct evbuffer * b = evbuffer_new();

    evbuffer_add_reference(b, "derp", 4, NULL, NULL);
    evhtp_send_reply(req, EVHTP_CODE_OK, "Everything is fine", b);
    evbuffer_free(b);
}

static evhtp_res
print_kv(evhtp_request_t * req, evhtp_hdr_t * hdr, void * arg) {
    return EVHTP_RES_OK;
}

static evhtp_res
print_kvs(evhtp_request_t * req, evhtp_hdrs_t * hdrs, void * arg) {
    return EVHTP_RES_OK;
}

static evhtp_res
print_path(evhtp_request_t * req, const char * path, void * arg) {
#if 0
    if (!strncmp(path, "/derp", 5)) {
        evhtp_set_close_on(req->conn, EVHTP_CLOSE_ON_200);
    }
#endif

    return EVHTP_RES_OK;
}

static evhtp_res
print_uri(evhtp_request_t * req, const char * uri, void * arg) {
    return EVHTP_RES_OK;
}

static evhtp_res
print_data(evhtp_request_t * req, const char * data, size_t len, void * arg) {
    if (len) {
        evbuf_t * buf = evhtp_request_get_input(req);
        evbuffer_drain(buf, len);
    }

    return EVHTP_RES_OK;
}

static evhtp_status
inspect_expect(evhtp_request_t * req, const char * expct_str, void * arg) {
    if (strcmp(expct_str, "100-continue")) {
        printf("Inspecting expect failed!\n");
        return EVHTP_CODE_EXPECTFAIL;
    }

    return EVHTP_CODE_CONTINUE;
}

static evhtp_res
set_my_handlers(evhtp_conn_t * conn, void * arg) {
    evhtp_cflags flags;

    evhtp_set_hook(conn, EVHTP_HOOK_HDR_READ, print_kv, "foo");
    evhtp_set_hook(conn, EVHTP_HOOK_HDRS_READ, print_kvs, "bar");
    evhtp_set_hook(conn, EVHTP_HOOK_PATH_READ, print_path, "baz");
    evhtp_set_hook(conn, EVHTP_HOOK_URI_READ, print_uri, "herp");
    evhtp_set_hook(conn, EVHTP_HOOK_READ, print_data, "derp");
    evhtp_set_hook(conn, EVHTP_HOOK_ON_EXPECT, inspect_expect, "bloop");

    flags =
        EVHTP_CLOSE_ON_400 |
        EVHTP_CLOSE_ON_500 |
        EVHTP_CLOSE_ON_EXPECT_ERR;

    evhtp_conn_set_flags(conn, flags);

    return EVHTP_RES_OK;
}

<<<<<<< HEAD
#ifndef DISABLE_SSL
static int
_new_cache(evhtp_conn_t * conn, unsigned char * id, int id_len, evhtp_ssl_sess_t * sess) {
    printf("new cache %d!\n", id_len);
    return 0;
}

static evhtp_ssl_sess_t *
_get_cache(evhtp_conn_t * conn, unsigned char * id, int id_len) {
    printf("get_cache\n");
    return NULL;
}

static void
_del_cache(evhtp_t * htp, unsigned char * id, unsigned int id_len) {
    printf("del_cache\n");
}

static void *
_init_cache(evhtp_t * htp) {
    printf("init_cache\n");
    return (void *)malloc(5);
}

#endif


const char * optstr = "htn:a:p:r:s:c:";

=======
const char * optstr = "htn:a:p:r:s:c:";

>>>>>>> e337cb76
const char * help   =
    "Options: \n"
    "  -h       : This help text\n"
#ifndef DISABLE_EVTHR
    "  -t       : Run requests in a thread (default: off)\n"
    "  -n <int> : Number of threads        (default: 0 if -t is off, 4 if -t is on)\n"
#endif
#ifndef DISABLE_SSL
    "  -s <pem> : Enable SSL and PEM       (default: NULL)\n"
    "  -c <ca>  : CA cert file             (default: NULL\n"
#endif
    "  -r <str> : Document root            (default: .)\n"
    "  -a <str> : Bind Address             (default: 0.0.0.0)\n"
    "  -p <int> : Bind Port                (default: 8081)\n";


int
parse_args(int argc, char ** argv) {
    extern char * optarg;
    extern int    optind;
    extern int    opterr;
    extern int    optopt;
    int           c;

    while ((c = getopt(argc, argv, optstr)) != -1) {
        switch (c) {
            case 'h':
                printf("Usage: %s [opts]\n%s", argv[0], help);
                return -1;
            case 'a':
                bind_addr = strdup(optarg);
                break;
            case 'p':
                bind_port = atoi(optarg);
                break;
#ifndef DISABLE_EVTHR
            case 't':
                use_threads = 1;
                break;
            case 'n':
                num_threads = atoi(optarg);
                break;
#endif
#ifndef DISABLE_SSL
            case 's':
                ssl_pem = strdup(optarg);
                break;
            case 'c':
                ssl_ca = strdup(optarg);
                break;
#endif
            default:
                printf("Unknown opt %s\n", optarg);
                return -1;
        } /* switch */
    }

#ifndef DISABLE_EVTHR
    if (use_threads && num_threads == 0) {
        num_threads = 4;
    }
#endif

    return 0;
} /* parse_args */

int
main(int argc, char ** argv) {
    evbase_t * evbase = NULL;
    evhtp_t  * htp    = NULL;

    if (parse_args(argc, argv) < 0) {
        exit(1);
    }

#ifndef DISABLE_EVTHR
    if (use_threads) {
        evthread_use_pthreads();
    }
#endif

    evbase = event_base_new();
    htp    = evhtp_new(evbase);

    evhtp_set_server_name(htp, "Hi there!");
    evhtp_set_cb(htp, "/ref", test_default_cb, "fjdkls");
    evhtp_set_cb(htp, "/foo", test_foo_cb, "bar");
    evhtp_set_cb(htp, "/bar", test_bar_cb, "baz");
    evhtp_set_cb(htp, "/500", test_500_cb, "500");
    evhtp_set_cb(htp, "/stream", test_streaming, NULL);
    evhtp_set_regex_cb(htp, "^/anything/.*", test_regex, NULL);

    evhtp_set_gencb(htp, test_default_cb, "foobarbaz");
    evhtp_set_post_accept_cb(htp, set_my_handlers, NULL);

#ifndef DISABLE_SSL
    if (ssl_pem != NULL) {
        evhtp_ssl_cfg scfg = {
            .pemfile        = ssl_pem,
            .privfile       = ssl_pem,
            .cafile         = ssl_ca,
            .ciphers        = "RC4+RSA:HIGH:+MEDIUM:+LOW",
            .ssl_opts       = SSL_OP_NO_SSLv2,
            .enable_scache  = 1,
            .scache_timeout = 1024,
            .scache_init    = evhtp_ssl_scache_builtin_init,
            .scache_add     = evhtp_ssl_scache_builtin_add,
            .scache_get     = evhtp_ssl_scache_builtin_get,
<<<<<<< HEAD
            .scache_del     = _del_cache,
=======
            .scache_del     = NULL,
>>>>>>> e337cb76
        };

        evhtp_use_ssl(htp, &scfg);
    }
#endif

#ifndef DISABLE_EVTHR
    if (use_threads) {
        evhtp_use_threads(htp, num_threads);
    }
#endif

    evhtp_bind_socket(htp, bind_addr, bind_port);

    event_base_loop(evbase, 0);
    return 0;
} /* main */
<|MERGE_RESOLUTION|>--- conflicted
+++ resolved
@@ -151,40 +151,8 @@
     return EVHTP_RES_OK;
 }
 
-<<<<<<< HEAD
-#ifndef DISABLE_SSL
-static int
-_new_cache(evhtp_conn_t * conn, unsigned char * id, int id_len, evhtp_ssl_sess_t * sess) {
-    printf("new cache %d!\n", id_len);
-    return 0;
-}
-
-static evhtp_ssl_sess_t *
-_get_cache(evhtp_conn_t * conn, unsigned char * id, int id_len) {
-    printf("get_cache\n");
-    return NULL;
-}
-
-static void
-_del_cache(evhtp_t * htp, unsigned char * id, unsigned int id_len) {
-    printf("del_cache\n");
-}
-
-static void *
-_init_cache(evhtp_t * htp) {
-    printf("init_cache\n");
-    return (void *)malloc(5);
-}
-
-#endif
-
-
 const char * optstr = "htn:a:p:r:s:c:";
 
-=======
-const char * optstr = "htn:a:p:r:s:c:";
-
->>>>>>> e337cb76
 const char * help   =
     "Options: \n"
     "  -h       : This help text\n"
@@ -293,11 +261,7 @@
             .scache_init    = evhtp_ssl_scache_builtin_init,
             .scache_add     = evhtp_ssl_scache_builtin_add,
             .scache_get     = evhtp_ssl_scache_builtin_get,
-<<<<<<< HEAD
-            .scache_del     = _del_cache,
-=======
             .scache_del     = NULL,
->>>>>>> e337cb76
         };
 
         evhtp_use_ssl(htp, &scfg);
