#ifndef __EVHTP__H__
#define __EVHTP__H__

#ifndef DISABLE_EVTHR
#include <evthr.h>
#endif

#include <htparse.h>
#include <onigposix.h>
#include <sys/queue.h>
#include <event.h>
#include <event2/listener.h>

#ifndef DISABLE_SSL
#include <event2/bufferevent_ssl.h>
#include <openssl/ssl.h>
#include <openssl/err.h>
#include <openssl/rand.h>
#endif

#ifndef DISABLE_SSL
typedef SSL_SESSION                evhtp_ssl_sess_t;
typedef SSL                        evhtp_ssl_t;
typedef SSL_CTX                    evhtp_ssl_ctx_t;
#else
typedef void                       evhtp_ssl_sess_t;
typedef void                       evhtp_ssl_t;
typedef void                       evhtp_ssl_ctx_t;
#endif

typedef struct evbuffer            evbuf_t;
typedef struct event               event_t;
typedef struct evconnlistener      evserv_t;
typedef struct bufferevent         evbev_t;
#ifdef DISABLE_EVTHR
typedef struct event_base          evbase_t;
typedef void                       evthr_t;
typedef void                       evthr_pool_t;
typedef void                       evhtp_mutex_t;
#else
typedef pthread_mutex_t            evhtp_mutex_t;
#endif

typedef struct evhtp_s             evhtp_t;
typedef struct evhtp_defaults_s    evhtp_defaults_t;
typedef struct evhtp_callbacks_s   evhtp_callbacks_t;
typedef struct evhtp_callback_s    evhtp_callback_t;
typedef struct evhtp_defaults_s    evhtp_defaults_5;
typedef struct evhtp_kv_s          evhtp_kv_t;
typedef struct evhtp_kvs_s         evhtp_kvs_t;
typedef struct evhtp_uri_s         evhtp_uri_t;
typedef struct evhtp_path_s        evhtp_path_t;
typedef struct evhtp_authority_s   evhtp_authority_t;
typedef struct evhtp_request_s     evhtp_request_t;
typedef struct evhtp_hooks_s       evhtp_hooks_t;
typedef struct evhtp_connection_s  evhtp_connection_t;
typedef struct evhtp_ssl_cfg_s     evhtp_ssl_cfg_t;
typedef uint16_t                   evhtp_res;
typedef uint8_t                    evhtp_error_flags;


#define evhtp_header_s  evhtp_kv_s
#define evhtp_headers_s evhtp_kvs_s
#define evhtp_query_s   evhtp_kvs_s

#define evhtp_header_t  evhtp_kv_t
#define evhtp_headers_t evhtp_kvs_t
#define evhtp_query_t   evhtp_kvs_t

typedef enum evhtp_hook_type       evhtp_hook_type;
typedef enum evhtp_callback_type   evhtp_callback_type;
typedef enum evhtp_proto           evhtp_proto;
typedef enum evhtp_ssl_scache_type evhtp_ssl_scache_type;

typedef void (*evhtp_thread_init_cb)(evhtp_t * htp, evthr_t * thr, void * arg);
typedef void (*evhtp_callback_cb)(evhtp_request_t * req, void * arg);
typedef void (*evhtp_hook_err_cb)(evhtp_request_t * req, evhtp_error_flags errtype, void * arg);
typedef evhtp_res (*evhtp_pre_accept_cb)(int fd, struct sockaddr * sa, int salen, void * arg);
typedef evhtp_res (*evhtp_post_accept_cb)(evhtp_connection_t * conn, void * arg);
typedef evhtp_res (*evhtp_hook_header_cb)(evhtp_request_t * req, evhtp_header_t * hdr, void * arg);
typedef evhtp_res (*evhtp_hook_headers_cb)(evhtp_request_t * req, evhtp_headers_t * hdr, void * arg);
typedef evhtp_res (*evhtp_hook_path_cb)(evhtp_request_t * req, evhtp_path_t * path, void * arg);
typedef evhtp_res (*evhtp_hook_read_cb)(evhtp_request_t * req, evbuf_t * buf, void * arg);
typedef evhtp_res (*evhtp_hook_request_fini_cb)(evhtp_request_t * req, void * arg);
typedef evhtp_res (*evhtp_hook_connection_fini_cb)(evhtp_connection_t * connection, void * arg);
typedef evhtp_res (*evhtp_hook_chunk_new_cb)(evhtp_request_t * r, uint64_t len, void * arg);
typedef evhtp_res (*evhtp_hook_chunk_fini_cb)(evhtp_request_t * r, void * arg);
typedef evhtp_res (*evhtp_hook_chunks_fini_cb)(evhtp_request_t * r, void * arg);

typedef int (*evhtp_kvs_iterator)(evhtp_kv_t * kv, void * arg);
typedef int (*evhtp_headers_iterator)(evhtp_header_t * header, void * arg);

typedef int (*evhtp_ssl_verify_cb)(int pre_verify, X509_STORE_CTX * ctx);
typedef int (*evhtp_ssl_chk_issued_cb)(X509_STORE_CTX * ctx, X509 * x, X509 * issuer);

typedef int (*evhtp_ssl_scache_add)(evhtp_connection_t * connection, unsigned char * sid, int sid_len, evhtp_ssl_sess_t * sess);
typedef void (*evhtp_ssl_scache_del)(evhtp_t * htp, unsigned char * sid, int sid_len);
typedef evhtp_ssl_sess_t * (*evhtp_ssl_scache_get)(evhtp_connection_t * connection, unsigned char * sid, int sid_len);
typedef void * (*evhtp_ssl_scache_init)(evhtp_t *);

<<<<<<< HEAD
#define EVHTP_VERSION          "0.4.1"
#define EVHTP_VERSION_MAJOR    0
#define EVHTP_VERSION_MINOR    4
#define EVHTP_VERSION_PATCH    1
=======
#define EVHTP_VERSION          "0.4.2"
#define EVHTP_VERSION_MAJOR    0
#define EVHTP_VERSION_MINOR    4
#define EVHTP_VERSION_PATCH    2
>>>>>>> 815b0232

#define evhtp_headers_iterator evhtp_kvs_iterator

#define EVHTP_RES_ERROR        0
#define EVHTP_RES_PAUSE        1
#define EVHTP_RES_FATAL        2
#define EVHTP_RES_OK           200

#define EVHTP_RES_100          100
#define EVHTP_RES_CONTINUE     100
#define EVHTP_RES_SWITCH_PROTO 101
#define EVHTP_RES_PROCESSING   102
#define EVHTP_RES_URI_TOOLONG  122

#define EVHTP_RES_200          200
#define EVHTP_RES_CREATED      201
#define EVHTP_RES_ACCEPTED     202
#define EVHTP_RES_NAUTHINFO    203
#define EVHTP_RES_NOCONTENT    204
#define EVHTP_RES_RSTCONTENT   205
#define EVHTP_RES_PARTIAL      206
#define EVHTP_RES_MSTATUS      207
#define EVHTP_RES_IMUSED       226

#define EVHTP_RES_300          300
#define EVHTP_RES_MCHOICE      300
#define EVHTP_RES_MOVEDPERM    301
#define EVHTP_RES_FOUND        302
#define EVHTP_RES_SEEOTHER     303
#define EVHTP_RES_NOTMOD       304
#define EVHTP_RES_USEPROXY     305
#define EVHTP_RES_SWITCHPROXY  306
#define EVHTP_RES_TMPREDIR     307

#define EVHTP_RES_400          400
#define EVHTP_RES_BADREQ       400
#define EVHTP_RES_UNAUTH       401
#define EVHTP_RES_PAYREQ       402
#define EVHTP_RES_FORBIDDEN    403
#define EVHTP_RES_NOTFOUND     404
#define EVHTP_RES_METHNALLOWED 405
#define EVHTP_RES_NACCEPTABLE  406
#define EVHTP_RES_PROXYAUTHREQ 407
#define EVHTP_RES_TIMEOUT      408
#define EVHTP_RES_CONFLICT     409
#define EVHTP_RES_GONE         410
#define EVHTP_RES_LENREQ       411
#define EVHTP_RES_PRECONDFAIL  412
#define EVHTP_RES_ENTOOLARGE   413
#define EVHTP_RES_URITOOLARGE  414
#define EVHTP_RES_UNSUPPORTED  415
#define EVHTP_RES_RANGENOTSC   416
#define EVHTP_RES_EXPECTFAIL   417
#define EVHTP_RES_IAMATEAPOT   418

#define EVHTP_RES_500          500
#define EVHTP_RES_SERVERR      500
#define EVHTP_RES_NOTIMPL      501
#define EVHTP_RES_BADGATEWAY   502
#define EVHTP_RES_SERVUNAVAIL  503
#define EVHTP_RES_GWTIMEOUT    504
#define EVHTP_RES_VERNSUPPORT  505
#define EVHTP_RES_BWEXEED      509

enum evhtp_ssl_scache_type {
    evhtp_ssl_scache_type_disabled = 0,
    evhtp_ssl_scache_type_internal,
    evhtp_ssl_scache_type_user,
    evhtp_ssl_scache_type_builtin
};

/**
 * @brief types associated with where a developer can hook into
 *        during the request processing cycle.
 */
enum evhtp_hook_type {
    evhtp_hook_on_header,       /**< type which defines to hook after one header has been parsed */
    evhtp_hook_on_headers,      /**< type which defines to hook after all headers have been parsed */
    evhtp_hook_on_path,         /**< type which defines to hook once a path has been parsed */
    evhtp_hook_on_read,         /**< type which defines to hook whenever the parser recieves data in a body */
    evhtp_hook_on_request_fini, /**< type which defines to hook before the request is free'd */
    evhtp_hook_on_connection_fini,
    evhtp_hook_on_new_chunk,
    evhtp_hook_on_chunk_complete,
    evhtp_hook_on_chunks_complete,
    evhtp_hook_on_error         /**< type which defines to hook whenever an error occurs */
};

enum evhtp_callback_type {
    evhtp_callback_type_hash,
    evhtp_callback_type_regex
};

enum evhtp_proto {
    EVHTP_PROTO_INVALID,
    EVHTP_PROTO_10,
    EVHTP_PROTO_11
};


struct evhtp_defaults_s {
    evhtp_callback_cb    cb;
    evhtp_pre_accept_cb  pre_accept;
    evhtp_post_accept_cb post_accept;
    void               * cbarg;
    void               * pre_accept_cbarg;
    void               * post_accept_cbarg;
};

/**
 * @brief main structure containing all configuration information
 */
struct evhtp_s {
    evbase_t * evbase;         /**< the initialized event_base */
    evserv_t * server;         /**< the libevent listener struct */
    char     * server_name;    /**< the name included in Host: responses */
    void     * arg;            /**< user-defined evhtp_t specific arguments */

    evhtp_ssl_ctx_t * ssl_ctx; /**< if ssl enabled, this is the servers CTX */
    evhtp_ssl_cfg_t * ssl_cfg;

    evthr_pool_t      * thr_pool;
    evhtp_callbacks_t * callbacks;
    evhtp_defaults_t    defaults;

    evhtp_thread_init_cb thread_init_cb;
    void               * thread_init_cbarg;

    struct timeval * recv_timeo;
    struct timeval * send_timeo;
};

/**
 * @brief structure containing all registered evhtp_callbacks_t
 *
 * This structure holds information which correlates either
 * a path string (via a hash) or a regular expression callback.
 *
 */
struct evhtp_callbacks_s {
    evhtp_callback_t ** callbacks;       /**< hash of path callbacks */
    evhtp_callback_t  * regex_callbacks; /**< list of regex callbacks */
    unsigned int        count;           /**< number of callbacks defined */
    unsigned int        buckets;         /**< buckets allocated for hash */
};

/**
 * @brief structure containing a single callback and configuration
 *
 * The definition structure which is used within the evhtp_callbacks_t
 * structure. This holds information about what should execute for either
 * a single or regex path.
 *
 * For example, if you registered a callback to be executed on a request
 * for "/herp/derp", your defined callback will be executed.
 *
 * Optionally you can set callback-specific hooks just like per-connection
 * hooks using the same rules.
 *
 */
struct evhtp_callback_s {
    evhtp_callback_type type;            /**< the type of callback (regex|path) */
    evhtp_callback_cb   cb;              /**< the actual callback function */
    unsigned int        hash;            /**< the full hash generated integer */
    void              * cbarg;           /**< user-defind arguments passed to the cb */
    evhtp_hooks_t     * hooks;           /**< per-callback hooks */

    union {
        char    * path;
        regex_t * regex;
    } val;

    evhtp_callback_t * next;
};


/**
 * @brief a generic key/value structure
 */
struct evhtp_kv_s {
    char * key;
    char * val;

    size_t klen;
    size_t vlen;

    char k_heaped; /**< set to 1 if the key can be free()'d */
    char v_heaped; /**< set to 1 if the val can be free()'d */

    TAILQ_ENTRY(evhtp_kv_s) next;
};

TAILQ_HEAD(evhtp_kvs_s, evhtp_kv_s);



/**
 * @brief a generic container representing an entire URI strucutre
 */
struct evhtp_uri_s {
    evhtp_authority_t * authority;
    evhtp_path_t      * path;
    unsigned char     * fragment;     /**< data after '#' in uri */
    unsigned char     * query_raw;    /**< the unparsed query arguments */
    evhtp_query_t     * query;        /**< list of k/v for query arguments */
    htp_scheme          scheme;       /**< set if a scheme is found */
};


/**
 * @brief structure which represents authority information in a URI
 */
struct evhtp_authority_s {
    char   * username;                /**< the username in URI (scheme://USER:.. */
    char   * password;                /**< the password in URI (scheme://...:PASS.. */
    char   * hostname;                /**< hostname if present in URI */
    uint16_t port;                    /**< port if present in URI */
};


/**
 * @brief structure which represents a URI path and or file
 */
struct evhtp_path_s {
    char       * full;                /**< the full path+file (/a/b/c.html) */
    char       * path;                /**< the path (/a/b/) */
    char       * file;                /**< the filename if present (c.html) */
    char       * match_start;
    char       * match_end;
    unsigned int matched_soff;        /**< offset of where the uri starts
                                       *   mainly used for regex matching
                                       */
    unsigned int matched_eoff;        /**< offset of where the uri ends
                                       *   mainly used for regex matching
                                       */
};


/**
 * @brief a structure containing all information for a http request.
 */
struct evhtp_request_s {
    evhtp_t            * htp;         /**< the parent evhtp_t structure */
    evhtp_connection_t * conn;        /**< the associated connection */
    evhtp_hooks_t      * hooks;       /**< request specific hooks */
    evhtp_uri_t        * uri;         /**< request URI information */
    evbuf_t            * buffer_in;   /**< buffer containing data from client */
    evbuf_t            * buffer_out;  /**< buffer containing data to client */
    evhtp_headers_t    * headers_in;  /**< headers from client */
    evhtp_headers_t    * headers_out; /**< headers to client */
    evhtp_proto          proto;       /**< HTTP protocol used */
    htp_method           method;      /**< HTTP method used */
    evhtp_res            status;      /**< The HTTP response code or other error conditions */
    int                  keepalive;   /**< set to 1 if the connection is keep-alive */
    int                  finished;    /**< set to 1 if the request is fully processed */

    evhtp_callback_cb cb;             /**< the function to call when fully processed */
    void            * cbarg;          /**< argument which is passed to the cb function */
    int               error;
};

#define evhtp_request_content_len(r) htparser_get_content_length(r->conn->parser)

struct evhtp_connection_s {
    evhtp_t         * htp;
    evbase_t        * evbase;
    evbev_t         * bev;
    evthr_t         * thread;
    evhtp_ssl_t     * ssl_ctx;
    evhtp_hooks_t   * hooks;
    htparser        * parser;
    event_t         * resume_ev;
    struct sockaddr * saddr;
    int               sock;
    int               error;
    evhtp_request_t * request;
};

struct evhtp_hooks_s {
    evhtp_hook_header_cb          on_header;
    evhtp_hook_headers_cb         on_headers;
    evhtp_hook_path_cb            on_path;
    evhtp_hook_read_cb            on_read;
    evhtp_hook_request_fini_cb    on_request_fini;
    evhtp_hook_connection_fini_cb on_connection_fini;
    evhtp_hook_err_cb             on_error;
    evhtp_hook_chunk_new_cb       on_new_chunk;
    evhtp_hook_chunk_fini_cb      on_chunk_fini;
    evhtp_hook_chunks_fini_cb     on_chunks_fini;

    void * on_header_arg;
    void * on_headers_arg;
    void * on_path_arg;
    void * on_read_arg;
    void * on_request_fini_arg;
    void * on_connection_fini_arg;
    void * on_error_arg;
    void * on_new_chunk_arg;
    void * on_chunk_fini_arg;
    void * on_chunks_fini_arg;
};

struct evhtp_ssl_cfg_s {
    char                  * pemfile;
    char                  * privfile;
    char                  * cafile;
    char                  * capath;
    char                  * ciphers;
    long                    ssl_opts;
    int                     verify_peer;
    int                     verify_depth;
    evhtp_ssl_verify_cb     x509_verify_cb;
    evhtp_ssl_chk_issued_cb x509_chk_issued_cb;
    long                    store_flags;
    evhtp_ssl_scache_type   scache_type;
    long                    scache_timeout;
    long                    scache_size;
    evhtp_ssl_scache_init   scache_init;
    evhtp_ssl_scache_add    scache_add;
    evhtp_ssl_scache_get    scache_get;
    evhtp_ssl_scache_del    scache_del;
    void                  * args;
};

/**
 * @brief creates a new evhtp_t instance
 *
 * @param evbase the initialized event base
 * @param arg user-defined argument which is evhtp_t specific
 *
 * @return a new evhtp_t structure or NULL on error
 */
evhtp_t * evhtp_new(evbase_t * evbase, void * arg);

void      evhtp_set_timeouts(evhtp_t * htp, struct timeval * r, struct timeval * w);
int       evhtp_ssl_use_threads(void);
int       evhtp_ssl_init(evhtp_t * htp, evhtp_ssl_cfg_t * ssl_cfg);

/**
 * @brief sets a callback which is called if no other callbacks are matched
 *
 * @param htp the initialized evhtp_t
 * @param cb  the function to be executed
 * @param arg user-defined argument passed to the callback
 */
void evhtp_set_gencb(evhtp_t * htp, evhtp_callback_cb cb, void * arg);
void evhtp_set_pre_accept_cb(evhtp_t * htp, evhtp_pre_accept_cb, void * arg);
void evhtp_set_post_accept_cb(evhtp_t * htp, evhtp_post_accept_cb, void * arg);


/**
 * @brief sets a callback to be executed on a specific path
 *
 * @param htp the initialized evhtp_t
 * @param path the path to match
 * @param cb the function to be executed
 * @param arg user-defined argument passed to the callback
 *
 * @return evhtp_callback_t * on success, NULL on error.
 */
evhtp_callback_t * evhtp_set_cb(evhtp_t * htp, const char * path, evhtp_callback_cb cb, void * arg);


/**
 * @brief sets a callback to be executed based on a regex pattern
 *
 * @param htp the initialized evhtp_t
 * @param pattern a POSIX compat regular expression
 * @param cb the function to be executed
 * @param arg user-defined argument passed to the callback
 *
 * @return evhtp_callback_t * on success, NULL on error
 */
evhtp_callback_t * evhtp_set_regex_cb(evhtp_t * htp, const char * pattern, evhtp_callback_cb cb, void * arg);


/**
 * @brief sets a callback hook for either a connection or a path/regex .
 *
 * A user may set a variety of hooks either per-connection, or per-callback.
 * This allows the developer to hook into various parts of the request processing
 * cycle.
 *
 * a per-connection hook can be set at any time, but it is recommended to set these
 * during either a pre-accept phase, or post-accept phase. This allows a developer
 * to set hooks before any other hooks are called.
 *
 * a per-callback hook works differently. In this mode a developer can setup a set
 * of hooks prior to starting the event loop for specific callbacks. For example
 * if you wanted to hook something ONLY for a callback set by evhtp_set_cb or
 * evhtp_set_regex_cb this is the method of doing so.
 *
 * per-callback example:
 *
 * evhtp_callback_t * cb = evhtp_set_regex_cb(htp, "/anything/(.*)", default_cb, NULL);
 *
 * evhtp_set_hook(&cb->hooks, evhtp_hook_on_headers, anything_headers_cb, NULL);
 *
 * evhtp_set_hook(&cb->hooks, evhtp_hook_on_fini, anything_fini_cb, NULL);
 *
 * With the above example, once libevhtp has determined that it has a user-defined
 * callback for /anything/.*; anything_headers_cb will be executed after all headers
 * have been parsed, and anything_fini_cb will be executed before the request is
 * free()'d.
 *
 * The same logic applies to per-connection hooks, but it should be noted that if
 * a per-callback hook is set, the per-connection hook will be ignored.
 *
 * @param hooks double pointer to the evhtp_hooks_t structure
 * @param type the hook type
 * @param cb the callback to be executed.
 * @param arg optional argument which is passed when the callback is executed
 *
 * @return 0 on success, -1 on error (if hooks is NULL, it is allocated)
 */
int  evhtp_set_hook(evhtp_hooks_t ** hooks, evhtp_hook_type type, void * cb, void * arg);

int  evhtp_bind_socket(evhtp_t * htp, const char * addr, uint16_t port, int backlog);

int  evhtp_use_threads(evhtp_t * htp, evhtp_thread_init_cb init_cb, int nthreads, void * arg);

void evhtp_send_reply(evhtp_request_t * request, evhtp_res code);

void evhtp_send_reply_start(evhtp_request_t * request, evhtp_res code);
void evhtp_send_reply_body(evhtp_request_t * request, evbuf_t * buf);
void evhtp_send_reply_end(evhtp_request_t * request);


/**
 * @brief creates a new evhtp_callbacks_t structure
 *
 * this structure is used to store all known
 * callbacks for a request.
 *
 * @param buckets the number of buckets to allocate for the
 *        path type hash.
 *
 * @return an evhtp_callbacks_t structure
 */
evhtp_callbacks_t * evhtp_callbacks_new(unsigned int buckets);
void                evhtp_callbacks_free(evhtp_callbacks_t * callbacks);


/**
 * @brief creates a new evhtp_callback_t structure.
 *
 * All callbacks are stored in this structure
 * which define what the final function to be
 * called after all parsing is done. A callback
 * can be either a static string or a regular
 * expression.
 *
 * @param path can either be a static path (/path/to/resource/) or
 *        a POSIX compatible regular expression (^/resource/(.*))
 * @param type informs the function what type of of information is
 *        is contained within the path argument. This can either be
 *        callback_type_path, or callback_type_regex.
 * @param cb the callback function to be invoked
 * @param arg optional argument which is passed when the callback is executed.
 *
 * @return 0 on success, -1 on error.
 */
evhtp_callback_t * evhtp_callback_new(const char * path, evhtp_callback_type type, evhtp_callback_cb cb, void * arg);
void               evhtp_callback_free(evhtp_callback_t * callback);


/**
 * @brief Adds a evhtp_callback_t to the evhtp_callbacks_t list
 *
 * @param cbs an allocated evhtp_callbacks_t structure
 * @param cb  an initialized evhtp_callback_t structure
 *
 * @return 0 on success, -1 on error
 */
int evhtp_callbacks_add_callback(evhtp_callbacks_t * cbs, evhtp_callback_t * cb);


/**
 * @brief Allocates a new key/value structure.
 *
 * @param key null terminated string
 * @param val null terminated string
 * @param kalloc if set to 1, the key will be copied, if 0 no copy is done.
 * @param valloc if set to 1, the val will be copied, if 0 no copy is done.
 *
 * @return evhtp_kv_t * on success, NULL on error.
 */
evhtp_kv_t  * evhtp_kv_new(const char * key, const char * val, char kalloc, char valloc);
evhtp_kvs_t * evhtp_kvs_new(void);

void          evhtp_kv_free(evhtp_kv_t * kv);
void          evhtp_kvs_free(evhtp_kvs_t * kvs);
void          evhtp_kv_rm_and_free(evhtp_kvs_t * kvs, evhtp_kv_t * kv);

const char  * evhtp_kv_find(evhtp_kvs_t * kvs, const char * key);
evhtp_kv_t  * evhtp_kvs_find_kv(evhtp_kvs_t * kvs, const char * key);


/**
 * @brief appends a key/val structure to a evhtp_kvs_t tailq
 *
 * @param kvs an evhtp_kvs_t structure
 * @param kv  an evhtp_kv_t structure
 */
void evhtp_kvs_add_kv(evhtp_kvs_t * kvs, evhtp_kv_t * kv);

int  evhtp_kvs_for_each(evhtp_kvs_t * kvs, evhtp_kvs_iterator cb, void * arg);

/**
 * @brief Parses the query portion of the uri into a set of key/values
 *
 * Parses query arguments like "?herp=derp&foo=bar;blah=baz"
 *
 * @param query data containing the uri query arguments
 * @param len size of the data
 *
 * @return evhtp_query_t * on success, NULL on error
 */
evhtp_query_t * evhtp_parse_query(const char * query, size_t len);


/**
 * @brief creates a new evhtp_header_t key/val structure
 *
 * @param key a null terminated string
 * @param val a null terminated string
 * @param kalloc if 1, key will be copied, otherwise no copy performed
 * @param valloc if 1, val will be copied, otehrwise no copy performed
 *
 * @return evhtp_header_t * or NULL on error
 */
evhtp_header_t * evhtp_header_new(const char * key, const char * val, char kalloc, char valloc);

/**
 * @brief creates a new evhtp_header_t, sets only the key, and adds to the
 *        evhtp_headers TAILQ
 *
 * @param headers the evhtp_headers_t TAILQ (evhtp_kv_t)
 * @param key a null terminated string
 * @param kalloc if 1 the string will be copied, otherwise assigned
 *
 * @return an evhtp_header_t pointer or NULL on error
 */
evhtp_header_t * evhtp_header_key_add(evhtp_headers_t * headers, const char * key, char kalloc);


/**
 * @brief finds the last header in the headers tailq and adds the value
 *
 * @param headers the evhtp_headers_t TAILQ (evhtp_kv_t)
 * @param val a null terminated string
 * @param valloc if 1 the string will be copied, otherwise assigned
 *
 * @return an evhtp_header_t pointer or NULL on error
 */
evhtp_header_t * evhtp_header_val_add(evhtp_headers_t * headers, const char * val, char valloc);


/**
 * @brief adds an evhtp_header_t to the end of the evhtp_headers_t tailq
 *
 * @param headers
 * @param header
 */
void evhtp_headers_add_header(evhtp_headers_t * headers, evhtp_header_t * header);

/**
 * @brief finds the value of a key in a evhtp_headers_t structure
 *
 * @param headers the evhtp_headers_t tailq
 * @param key the key to find
 *
 * @return the value of the header key if found, NULL if not found.
 */
const char * evhtp_header_find(evhtp_headers_t * headers, const char * key);

#define evhtp_header_find         evhtp_kv_find
#define evhtp_headers_find_header evhtp_kvs_find_kv
#define evhtp_headers_for_each    evhtp_kvs_for_each
#define evhtp_header_new          evhtp_kv_new
#define evhtp_header_free         evhtp_kv_free
#define evhtp_headers_new         evhtp_kvs_new
#define evhtp_headers_free        evhtp_kvs_free
#define evhtp_header_rm_and_free  evhtp_kv_rm_and_free
#define evhtp_headers_add_header  evhtp_kvs_add_kv
#define evhtp_query_new           evhtp_kvs_new
#define evhtp_query_free          evhtp_kvs_free

void evhtp_connection_pause(evhtp_connection_t * connection);
void evhtp_connection_resume(evhtp_connection_t * connection);
void evhtp_request_pause(evhtp_request_t * request);
void evhtp_request_resume(evhtp_request_t * request);
#endif /* __EVHTP__H__ */
<|MERGE_RESOLUTION|>--- conflicted
+++ resolved
@@ -98,17 +98,10 @@
 typedef evhtp_ssl_sess_t * (*evhtp_ssl_scache_get)(evhtp_connection_t * connection, unsigned char * sid, int sid_len);
 typedef void * (*evhtp_ssl_scache_init)(evhtp_t *);
 
-<<<<<<< HEAD
-#define EVHTP_VERSION          "0.4.1"
-#define EVHTP_VERSION_MAJOR    0
-#define EVHTP_VERSION_MINOR    4
-#define EVHTP_VERSION_PATCH    1
-=======
 #define EVHTP_VERSION          "0.4.2"
 #define EVHTP_VERSION_MAJOR    0
 #define EVHTP_VERSION_MINOR    4
 #define EVHTP_VERSION_PATCH    2
->>>>>>> 815b0232
 
 #define evhtp_headers_iterator evhtp_kvs_iterator
 
