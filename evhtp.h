#ifndef __EVHTP_H__
#define __EVHTP_H__

#ifndef DISABLE_EVTHR
#include <evthr.h>
#endif

#include <sys/queue.h>
#include <http_parser.h>
#include <event.h>
#include <event2/listener.h>

#ifndef DISABLE_SSL
#include <event2/bufferevent_ssl.h>
#include <openssl/ssl.h>
#include <openssl/err.h>
#include <openssl/rand.h>
#endif

<<<<<<< HEAD
#define EVHTP_VERSION "0.3.3"
=======
#define EVHTP_VERSION "0.3.4"
>>>>>>> e337cb76

struct evhtp;
struct evhtp_hdrs;
struct evhtp_hdr;
struct evhtp_hooks;
struct evhtp_conn;
struct evhtp_request;

typedef unsigned              evhtp_status;
typedef unsigned char         evhtp_cflags;
typedef struct evbuffer       evbuf_t;
typedef struct event          event_t;
typedef struct evconnlistener evserv_t;
typedef struct bufferevent    evbev_t;
#ifdef DISABLE_EVTHR
typedef struct event_base     evbase_t;
typedef void                  evthr_t;
typedef void                  evthr_pool_t;
typedef void                  evhtp_mutex_t;
#else
typedef pthread_mutex_t       evhtp_mutex_t;
#endif

typedef struct evhtp          evhtp_t;
typedef struct evhtp_request  evhtp_request_t;
typedef struct evhtp_conn     evhtp_conn_t;
typedef struct evhtp_hooks    evhtp_hooks_t;
typedef struct evhtp_hdr      evhtp_hdr_t;
typedef struct evhtp_hdrs     evhtp_hdrs_t;

typedef enum evhtp_res        evhtp_res;
typedef enum evhtp_hook_type  evhtp_hook_type;
typedef enum http_method      evhtp_method;
typedef enum evhtp_proto      evhtp_proto;

typedef int (*evhtp_hdrs_iter_cb)(evhtp_hdr_t * hdr, void * arg);
typedef void (*evhtp_callback_cb)(evhtp_request_t *, void *);
typedef evhtp_res (*evhtp_pre_accept)(int fd, struct sockaddr *, int, void *);
typedef evhtp_res (*evhtp_post_accept)(evhtp_conn_t *, void *);

typedef evhtp_res (*evhtp_hook_hdr)(evhtp_request_t *, evhtp_hdr_t *, void *);
typedef evhtp_res (*evhtp_hook_hdrs)(evhtp_request_t *, evhtp_hdrs_t *, void *);
typedef evhtp_res (*evhtp_hook_path)(evhtp_request_t *, const char *, void *);
typedef evhtp_res (*evhtp_hook_uri)(evhtp_request_t *, const char *, void *);
typedef evhtp_res (*evhtp_hook_read)(evhtp_request_t *, const char *, size_t, void *);
typedef evhtp_status (*evhtp_hook_on_expect)(evhtp_request_t *, const char *, void *);
typedef evhtp_res (*evhtp_stream_cb)(evhtp_request_t *, void *);

enum evhtp_res {
    EVHTP_RES_OK = 0,
    EVHTP_RES_ERROR,
    EVHTP_RES_MORE,
    EVHTP_RES_DONE
};

#define EVHTP_CLOSE_ON_EXPECT_ERR (1 << 1)
#define EVHTP_CLOSE_ON_100        (1 << 2)
#define EVHTP_CLOSE_ON_200        (1 << 3)
#define EVHTP_CLOSE_ON_300        (1 << 4)
#define EVHTP_CLOSE_ON_400        (1 << 5)
#define EVHTP_CLOSE_ON_500        (1 << 6)

#define EVHTP_CODE_SCREWEDUP      1

#define EVHTP_CODE_100            100
#define EVHTP_CODE_CONTINUE       100
#define EVHTP_CODE_SWITCH_PROTO   101
#define EVHTP_CODE_PROCESSING     102
#define EVHTP_CODE_URI_TOOLONG    122

#define EVHTP_CODE_200            200
#define EVHTP_CODE_OK             200
#define EVHTP_CODE_CREATED        201
#define EVHTP_CODE_ACCEPTED       202
#define EVHTP_CODE_NAUTHINFO      203
#define EVHTP_CODE_NOCONTENT      204
#define EVHTP_CODE_RSTCONTENT     205
#define EVHTP_CODE_PARTIAL        206
#define EVHTP_CODE_MSTATUS        207
#define EVHTP_CODE_IMUSED         226

#define EVHTP_CODE_300            300
#define EVHTP_CODE_MCHOICE        300
#define EVHTP_CODE_MOVEDPERM      301
#define EVHTP_CODE_FOUND          302
#define EVHTP_CODE_SEEOTHER       303
#define EVHTP_CODE_NOTMOD         304
#define EVHTP_CODE_USEPROXY       305
#define EVHTP_CODE_SWITCHPROXY    306
#define EVHTP_CODE_TMPREDIR       307

#define EVHTP_CODE_400            400
#define EVHTP_CODE_BADREQ         400
#define EVHTP_CODE_UNAUTH         401
#define EVHTP_CODE_PAYREQ         402
#define EVHTP_CODE_FORBIDDEN      403
#define EVHTP_CODE_NOTFOUND       404
#define EVHTP_CODE_METHNALLOWED   405
#define EVHTP_CODE_NACCEPTABLE    406
#define EVHTP_CODE_PROXYAUTHREQ   407
#define EVHTP_CODE_TIMEOUT        408
#define EVHTP_CODE_CONFLICT       409
#define EVHTP_CODE_GONE           410
#define EVHTP_CODE_LENREQ         411
#define EVHTP_CODE_PRECONDFAIL    412
#define EVHTP_CODE_ENTOOLARGE     413
#define EVHTP_CODE_URITOOLARGE    414
#define EVHTP_CODE_UNSUPPORTED    415
#define EVHTP_CODE_RANGENOTSC     416
#define EVHTP_CODE_EXPECTFAIL     417

#define EVHTP_CODE_500            500
#define EVHTP_CODE_SERVERR        500
#define EVHTP_CODE_NOTIMPL        501
#define EVHTP_CODE_BADGATEWAY     502
#define EVHTP_CODE_SERVUNAVAIL    503
#define EVHTP_CODE_GWTIMEOUT      504
#define EVHTP_CODE_VERNSUPPORT    505
#define EVHTP_CODE_BWEXEED        509

#ifndef DISABLE_SSL
typedef SSL_SESSION evhtp_ssl_sess_t;
typedef SSL         evhtp_ssl_t;
typedef SSL_CTX     evhtp_ssl_ctx_t;
#else
typedef void        evhtp_ssl_sess_t;
typedef void        evhtp_ssl_t;
typedef void        evhtp_ssl_ctx_t;
#endif

enum evhtp_hook_type {
    EVHTP_HOOK_HDRS_READ = 1,
    EVHTP_HOOK_HDR_READ,
    EVHTP_HOOK_PATH_READ,
    EVHTP_HOOK_URI_READ,
    EVHTP_HOOK_READ,
    EVHTP_HOOK_ON_EXPECT,
    EVHTP_HOOK_COMPLETE
};

enum evhtp_proto {
    EVHTP_PROTO_INVALID,
    EVHTP_PROTO_1_0,
    EVHTP_PROTO_1_1
};

struct evhtp_hdr {
    char   k_heaped;
    char   v_heaped;
    char * key;
    char * val;

    TAILQ_ENTRY(evhtp_hdr) next;
};

TAILQ_HEAD(evhtp_hdrs, evhtp_hdr);

typedef int (*evhtp_ssl_scache_add_cb)(evhtp_conn_t *, unsigned char *, int, evhtp_ssl_sess_t *);
typedef evhtp_ssl_sess_t * (*evhtp_ssl_scache_get_cb)(evhtp_conn_t *, unsigned char * id, int len);
typedef void (*evhtp_ssl_scache_del_cb)(evhtp_t *, unsigned char *, unsigned int len);
typedef void * (*evhtp_ssl_scache_init_cb)(evhtp_t *);

typedef struct evhtp_ssl_cfg evhtp_ssl_cfg;

struct evhtp_ssl_cfg {
    char                   * pemfile;
    char                   * privfile;
    char                   * cafile;
    char                   * ciphers;
    long                     ssl_opts;
    char                     enable_scache;
    long                     scache_timeout;
    evhtp_ssl_scache_init_cb scache_init;
    evhtp_ssl_scache_add_cb  scache_add;
    evhtp_ssl_scache_get_cb  scache_get;
    evhtp_ssl_scache_del_cb  scache_del;
    void                   * args;
};

<<<<<<< HEAD
#ifndef DISABLE_SSL
typedef SSL_SESSION          evhtp_ssl_sess_t;
typedef SSL                  evhtp_ssl_t;
typedef SSL_CTX              evhtp_ssl_ctx_t;

typedef int (*evhtp_ssl_scache_add_cb)(evhtp_conn_t *, unsigned char *, int, evhtp_ssl_sess_t *);
typedef evhtp_ssl_sess_t * (*evhtp_ssl_scache_get_cb)(evhtp_conn_t *, unsigned char * id, int len);
typedef void (*evhtp_ssl_scache_del_cb)(evhtp_t *, unsigned char *, unsigned int len);
typedef void * (*evhtp_ssl_scache_init_cb)(evhtp_t *);

typedef struct evhtp_ssl_cfg evhtp_ssl_cfg;

struct evhtp_ssl_cfg {
    char                   * pemfile;
    char                   * privfile;
    char                   * cafile;
    char                   * ciphers;
    long                     ssl_opts;
    char                     enable_scache;
    long                     scache_timeout;
    evhtp_ssl_scache_init_cb scache_init;
    evhtp_ssl_scache_add_cb  scache_add;
    evhtp_ssl_scache_get_cb  scache_get;
    evhtp_ssl_scache_del_cb  scache_del;
    void                   * args;
};
#endif

evhtp_t         * evhtp_new(evbase_t *);
evhtp_request_t * evhtp_request_new(evhtp_conn_t *);

int               evhtp_set_server_name(evhtp_t *, char *);
int               evhtp_set_cb(evhtp_t *, const char *, evhtp_callback_cb, void *);
void              evhtp_set_gencb(evhtp_t * htp, evhtp_callback_cb cb, void * cbarg);
void              evhtp_bind_socket(evhtp_t *, const char *, uint16_t);

int               evhtp_conn_set_flags(evhtp_conn_t *, evhtp_cflags);

evbase_t        * evhtp_request_get_evbase(evhtp_request_t *);
evserv_t        * evhtp_request_get_listener(evhtp_request_t *);
int               evhtp_request_get_sock(evhtp_request_t *);

evbase_t        * evhtp_get_evbase(evhtp_t *);
evserv_t        * evhtp_get_listener(evhtp_t *);
char            * evhtp_get_server_name(evhtp_t *);

int               evhtp_set_hook(evhtp_conn_t *, evhtp_hook_type, void * cb, void * arg);
void              evhtp_set_pre_accept_cb(evhtp_t *, evhtp_pre_accept, void *);
void              evhtp_set_post_accept_cb(evhtp_t *, evhtp_post_accept, void *);
void              evhtp_send_reply(evhtp_request_t *, evhtp_status, const char *, evbuf_t *);
void              evhtp_send_reply_stream(evhtp_request_t *, evhtp_status, evhtp_stream_cb, void *);
void              evhtp_send_stream(evhtp_request_t *, evbuf_t *);
void              evhtp_request_make_chunk(evhtp_request_t *, evbuf_t *);

evhtp_hdr_t     * evhtp_hdr_new(char *, char *);
const char      * evhtp_hdr_find(evhtp_hdrs_t *, const char *);
const char      * evhtp_hdr_get_key(evhtp_hdr_t *);
const char      * evhtp_hdr_get_val(evhtp_hdr_t *);
void              evhtp_hdr_add(evhtp_hdrs_t *, evhtp_hdr_t *);
int               evhtp_hdrs_for_each(evhtp_hdrs_t *, evhtp_hdrs_iter_cb, void *);

void              evhtp_free(evhtp_t *);
void              evhtp_request_free(evhtp_request_t *);
void              evhtp_hdrs_free(evhtp_hdrs_t *);
void              evhtp_hdr_free(evhtp_hdr_t *);

const char      * evhtp_version(void);

#ifndef DISABLE_EVTHR
int evhtp_use_threads(evhtp_t *, int);
#endif
=======
evhtp_t          * evhtp_new(evbase_t *);

int                evhtp_set_server_name(evhtp_t *, char *);
int                evhtp_set_cb(evhtp_t *, const char *, evhtp_callback_cb, void *);
int                evhtp_set_regex_cb(evhtp_t *, const char *, evhtp_callback_cb, void *);
void               evhtp_set_gencb(evhtp_t * htp, evhtp_callback_cb cb, void * cbarg);
void               evhtp_bind_socket(evhtp_t *, const char *, uint16_t);

int                evhtp_conn_set_flags(evhtp_conn_t *, evhtp_cflags);

evbuf_t          * evhtp_request_get_input(evhtp_request_t *);
evbuf_t          * evhtp_request_get_output(evhtp_request_t *);
evbase_t         * evhtp_request_get_evbase(evhtp_request_t *);
evserv_t         * evhtp_request_get_listener(evhtp_request_t *);
int                evhtp_request_get_sock(evhtp_request_t *);

evbase_t         * evhtp_get_evbase(evhtp_t *);
evserv_t         * evhtp_get_listener(evhtp_t *);
char             * evhtp_get_server_name(evhtp_t *);

int                evhtp_set_hook(evhtp_conn_t *, evhtp_hook_type, void * cb, void * arg);
void               evhtp_set_pre_accept_cb(evhtp_t *, evhtp_pre_accept, void *);
void               evhtp_set_post_accept_cb(evhtp_t *, evhtp_post_accept, void *);
void               evhtp_send_reply(evhtp_request_t *, evhtp_status, const char *, evbuf_t *);
void               evhtp_send_reply_stream(evhtp_request_t *, evhtp_status, evhtp_stream_cb, void *);
void               evhtp_send_stream(evhtp_request_t *, evbuf_t *);
void               evhtp_request_make_chunk(evhtp_request_t *, evbuf_t *);

evhtp_hdr_t      * evhtp_hdr_new(char *, char *);
const char       * evhtp_hdr_find(evhtp_hdrs_t *, const char *);
const char       * evhtp_hdr_get_key(evhtp_hdr_t *);
const char       * evhtp_hdr_get_val(evhtp_hdr_t *);
void               evhtp_hdr_add(evhtp_hdrs_t *, evhtp_hdr_t *);
int                evhtp_hdrs_for_each(evhtp_hdrs_t *, evhtp_hdrs_iter_cb, void *);

void               evhtp_free(evhtp_t *);
void               evhtp_request_free(evhtp_request_t *);
void               evhtp_hdrs_free(evhtp_hdrs_t *);
void               evhtp_hdr_free(evhtp_hdr_t *);

const char       * evhtp_version(void);

int                evhtp_use_threads(evhtp_t *, int);

int                evhtp_use_ssl(evhtp_t *, evhtp_ssl_cfg *);
void             * evhtp_ssl_scache_builtin_init(evhtp_t *);
int                evhtp_ssl_scache_builtin_add(evhtp_conn_t *, unsigned char *, int, evhtp_ssl_sess_t *);
evhtp_ssl_sess_t * evhtp_ssl_scache_builtin_get(evhtp_conn_t *, unsigned char *, int);
>>>>>>> e337cb76

#ifndef DISABLE_SSL
int                evhtp_use_ssl(evhtp_t *, evhtp_ssl_cfg *);

void             * evhtp_ssl_scache_builtin_init(evhtp_t *);
int                evhtp_ssl_scache_builtin_add(evhtp_conn_t *, unsigned char *, int, evhtp_ssl_sess_t *);
evhtp_ssl_sess_t * evhtp_ssl_scache_builtin_get(evhtp_conn_t *, unsigned char *, int);
#endif

#endif /* __EVHTP_H__ */
<|MERGE_RESOLUTION|>--- conflicted
+++ resolved
@@ -17,11 +17,7 @@
 #include <openssl/rand.h>
 #endif
 
-<<<<<<< HEAD
-#define EVHTP_VERSION "0.3.3"
-=======
 #define EVHTP_VERSION "0.3.4"
->>>>>>> e337cb76
 
 struct evhtp;
 struct evhtp_hdrs;
@@ -201,79 +197,6 @@
     void                   * args;
 };
 
-<<<<<<< HEAD
-#ifndef DISABLE_SSL
-typedef SSL_SESSION          evhtp_ssl_sess_t;
-typedef SSL                  evhtp_ssl_t;
-typedef SSL_CTX              evhtp_ssl_ctx_t;
-
-typedef int (*evhtp_ssl_scache_add_cb)(evhtp_conn_t *, unsigned char *, int, evhtp_ssl_sess_t *);
-typedef evhtp_ssl_sess_t * (*evhtp_ssl_scache_get_cb)(evhtp_conn_t *, unsigned char * id, int len);
-typedef void (*evhtp_ssl_scache_del_cb)(evhtp_t *, unsigned char *, unsigned int len);
-typedef void * (*evhtp_ssl_scache_init_cb)(evhtp_t *);
-
-typedef struct evhtp_ssl_cfg evhtp_ssl_cfg;
-
-struct evhtp_ssl_cfg {
-    char                   * pemfile;
-    char                   * privfile;
-    char                   * cafile;
-    char                   * ciphers;
-    long                     ssl_opts;
-    char                     enable_scache;
-    long                     scache_timeout;
-    evhtp_ssl_scache_init_cb scache_init;
-    evhtp_ssl_scache_add_cb  scache_add;
-    evhtp_ssl_scache_get_cb  scache_get;
-    evhtp_ssl_scache_del_cb  scache_del;
-    void                   * args;
-};
-#endif
-
-evhtp_t         * evhtp_new(evbase_t *);
-evhtp_request_t * evhtp_request_new(evhtp_conn_t *);
-
-int               evhtp_set_server_name(evhtp_t *, char *);
-int               evhtp_set_cb(evhtp_t *, const char *, evhtp_callback_cb, void *);
-void              evhtp_set_gencb(evhtp_t * htp, evhtp_callback_cb cb, void * cbarg);
-void              evhtp_bind_socket(evhtp_t *, const char *, uint16_t);
-
-int               evhtp_conn_set_flags(evhtp_conn_t *, evhtp_cflags);
-
-evbase_t        * evhtp_request_get_evbase(evhtp_request_t *);
-evserv_t        * evhtp_request_get_listener(evhtp_request_t *);
-int               evhtp_request_get_sock(evhtp_request_t *);
-
-evbase_t        * evhtp_get_evbase(evhtp_t *);
-evserv_t        * evhtp_get_listener(evhtp_t *);
-char            * evhtp_get_server_name(evhtp_t *);
-
-int               evhtp_set_hook(evhtp_conn_t *, evhtp_hook_type, void * cb, void * arg);
-void              evhtp_set_pre_accept_cb(evhtp_t *, evhtp_pre_accept, void *);
-void              evhtp_set_post_accept_cb(evhtp_t *, evhtp_post_accept, void *);
-void              evhtp_send_reply(evhtp_request_t *, evhtp_status, const char *, evbuf_t *);
-void              evhtp_send_reply_stream(evhtp_request_t *, evhtp_status, evhtp_stream_cb, void *);
-void              evhtp_send_stream(evhtp_request_t *, evbuf_t *);
-void              evhtp_request_make_chunk(evhtp_request_t *, evbuf_t *);
-
-evhtp_hdr_t     * evhtp_hdr_new(char *, char *);
-const char      * evhtp_hdr_find(evhtp_hdrs_t *, const char *);
-const char      * evhtp_hdr_get_key(evhtp_hdr_t *);
-const char      * evhtp_hdr_get_val(evhtp_hdr_t *);
-void              evhtp_hdr_add(evhtp_hdrs_t *, evhtp_hdr_t *);
-int               evhtp_hdrs_for_each(evhtp_hdrs_t *, evhtp_hdrs_iter_cb, void *);
-
-void              evhtp_free(evhtp_t *);
-void              evhtp_request_free(evhtp_request_t *);
-void              evhtp_hdrs_free(evhtp_hdrs_t *);
-void              evhtp_hdr_free(evhtp_hdr_t *);
-
-const char      * evhtp_version(void);
-
-#ifndef DISABLE_EVTHR
-int evhtp_use_threads(evhtp_t *, int);
-#endif
-=======
 evhtp_t          * evhtp_new(evbase_t *);
 
 int                evhtp_set_server_name(evhtp_t *, char *);
@@ -322,11 +245,9 @@
 void             * evhtp_ssl_scache_builtin_init(evhtp_t *);
 int                evhtp_ssl_scache_builtin_add(evhtp_conn_t *, unsigned char *, int, evhtp_ssl_sess_t *);
 evhtp_ssl_sess_t * evhtp_ssl_scache_builtin_get(evhtp_conn_t *, unsigned char *, int);
->>>>>>> e337cb76
 
 #ifndef DISABLE_SSL
 int                evhtp_use_ssl(evhtp_t *, evhtp_ssl_cfg *);
-
 void             * evhtp_ssl_scache_builtin_init(evhtp_t *);
 int                evhtp_ssl_scache_builtin_add(evhtp_conn_t *, unsigned char *, int, evhtp_ssl_sess_t *);
 evhtp_ssl_sess_t * evhtp_ssl_scache_builtin_get(evhtp_conn_t *, unsigned char *, int);
