#ifndef __EVHTP__H__
#define __EVHTP__H__

#ifndef DISABLE_EVTHR
#include <evthr.h>
#endif

#include <htparse.h>
#include <onigposix.h>
#include <sys/queue.h>
#include <event2/event.h>
#include <event2/listener.h>
#include <event2/buffer.h>
#include <event2/bufferevent.h>

#ifndef DISABLE_SSL
#include <event2/bufferevent_ssl.h>
#include <openssl/ssl.h>
#include <openssl/err.h>
#include <openssl/rand.h>
#endif

#ifdef __cplusplus
extern "C" {
#endif

#ifndef DISABLE_SSL
typedef SSL_SESSION                evhtp_ssl_sess_t;
typedef SSL                        evhtp_ssl_t;
typedef SSL_CTX                    evhtp_ssl_ctx_t;
typedef X509                       evhtp_x509_t;
typedef X509_STORE_CTX             evhtp_x509_store_ctx_t;
#else
typedef void                       evhtp_ssl_sess_t;
typedef void                       evhtp_ssl_t;
typedef void                       evhtp_ssl_ctx_t;
typedef void                       evhtp_x509_t;
typedef void                       evhtp_x509_store_ctx_t;
#endif

typedef struct evbuffer            evbuf_t;
typedef struct event               event_t;
typedef struct evconnlistener      evserv_t;
typedef struct bufferevent         evbev_t;
#ifdef DISABLE_EVTHR
typedef struct event_base          evbase_t;
typedef void                       evthr_t;
typedef void                       evthr_pool_t;
typedef void                       evhtp_mutex_t;
#else
typedef pthread_mutex_t            evhtp_mutex_t;
#endif

typedef struct evhtp_s             evhtp_t;
typedef struct evhtp_defaults_s    evhtp_defaults_t;
typedef struct evhtp_callbacks_s   evhtp_callbacks_t;
typedef struct evhtp_callback_s    evhtp_callback_t;
typedef struct evhtp_defaults_s    evhtp_defaults_5;
typedef struct evhtp_kv_s          evhtp_kv_t;
typedef struct evhtp_kvs_s         evhtp_kvs_t;
typedef struct evhtp_uri_s         evhtp_uri_t;
typedef struct evhtp_path_s        evhtp_path_t;
typedef struct evhtp_authority_s   evhtp_authority_t;
typedef struct evhtp_request_s     evhtp_request_t;
typedef struct evhtp_hooks_s       evhtp_hooks_t;
typedef struct evhtp_connection_s  evhtp_connection_t;
typedef struct evhtp_ssl_cfg_s     evhtp_ssl_cfg_t;
typedef uint16_t                   evhtp_res;
typedef uint8_t                    evhtp_error_flags;


#define evhtp_header_s  evhtp_kv_s
#define evhtp_headers_s evhtp_kvs_s
#define evhtp_query_s   evhtp_kvs_s

#define evhtp_header_t  evhtp_kv_t
#define evhtp_headers_t evhtp_kvs_t
#define evhtp_query_t   evhtp_kvs_t

enum evhtp_ssl_scache_type {
    evhtp_ssl_scache_type_disabled = 0,
    evhtp_ssl_scache_type_internal,
    evhtp_ssl_scache_type_user,
    evhtp_ssl_scache_type_builtin
};

/**
 * @brief types associated with where a developer can hook into
 *        during the request processing cycle.
 */
enum evhtp_hook_type {
    evhtp_hook_on_header,       /**< type which defines to hook after one header has been parsed */
    evhtp_hook_on_headers,      /**< type which defines to hook after all headers have been parsed */
    evhtp_hook_on_path,         /**< type which defines to hook once a path has been parsed */
    evhtp_hook_on_read,         /**< type which defines to hook whenever the parser recieves data in a body */
    evhtp_hook_on_request_fini, /**< type which defines to hook before the request is free'd */
    evhtp_hook_on_connection_fini,
    evhtp_hook_on_new_chunk,
    evhtp_hook_on_chunk_complete,
    evhtp_hook_on_chunks_complete,
    evhtp_hook_on_error         /**< type which defines to hook whenever an error occurs */
};

enum evhtp_callback_type {
    evhtp_callback_type_hash,
    evhtp_callback_type_regex
};

enum evhtp_proto {
    EVHTP_PROTO_INVALID,
    EVHTP_PROTO_10,
    EVHTP_PROTO_11
};

typedef enum evhtp_hook_type       evhtp_hook_type;
typedef enum evhtp_callback_type   evhtp_callback_type;
typedef enum evhtp_proto           evhtp_proto;
typedef enum evhtp_ssl_scache_type evhtp_ssl_scache_type;

typedef void (*evhtp_thread_init_cb)(evhtp_t * htp, evthr_t * thr, void * arg);
typedef void (*evhtp_callback_cb)(evhtp_request_t * req, void * arg);
typedef void (*evhtp_hook_err_cb)(evhtp_request_t * req, evhtp_error_flags errtype, void * arg);
typedef evhtp_res (*evhtp_pre_accept_cb)(int fd, struct sockaddr * sa, int salen, void * arg);
typedef evhtp_res (*evhtp_post_accept_cb)(evhtp_connection_t * conn, void * arg);
typedef evhtp_res (*evhtp_hook_header_cb)(evhtp_request_t * req, evhtp_header_t * hdr, void * arg);
typedef evhtp_res (*evhtp_hook_headers_cb)(evhtp_request_t * req, evhtp_headers_t * hdr, void * arg);
typedef evhtp_res (*evhtp_hook_path_cb)(evhtp_request_t * req, evhtp_path_t * path, void * arg);
typedef evhtp_res (*evhtp_hook_read_cb)(evhtp_request_t * req, evbuf_t * buf, void * arg);
typedef evhtp_res (*evhtp_hook_request_fini_cb)(evhtp_request_t * req, void * arg);
typedef evhtp_res (*evhtp_hook_connection_fini_cb)(evhtp_connection_t * connection, void * arg);
typedef evhtp_res (*evhtp_hook_chunk_new_cb)(evhtp_request_t * r, uint64_t len, void * arg);
typedef evhtp_res (*evhtp_hook_chunk_fini_cb)(evhtp_request_t * r, void * arg);
typedef evhtp_res (*evhtp_hook_chunks_fini_cb)(evhtp_request_t * r, void * arg);
typedef evhtp_res (*evhtp_hook_headers_start_cb)(evhtp_request_t * r, void * arg);

typedef int (*evhtp_kvs_iterator)(evhtp_kv_t * kv, void * arg);
typedef int (*evhtp_headers_iterator)(evhtp_header_t * header, void * arg);

typedef int (*evhtp_ssl_verify_cb)(int pre_verify, evhtp_x509_store_ctx_t * ctx);
typedef int (*evhtp_ssl_chk_issued_cb)(evhtp_x509_store_ctx_t * ctx, evhtp_x509_t * x, evhtp_x509_t * issuer);

typedef int (*evhtp_ssl_scache_add)(evhtp_connection_t * connection, unsigned char * sid, int sid_len, evhtp_ssl_sess_t * sess);
typedef void (*evhtp_ssl_scache_del)(evhtp_t * htp, unsigned char * sid, int sid_len);
typedef evhtp_ssl_sess_t * (*evhtp_ssl_scache_get)(evhtp_connection_t * connection, unsigned char * sid, int sid_len);
typedef void * (*evhtp_ssl_scache_init)(evhtp_t *);

#define EVHTP_VERSION          "0.4.4"
#define EVHTP_VERSION_MAJOR    0
#define EVHTP_VERSION_MINOR    4
#define EVHTP_VERSION_PATCH    4

#define evhtp_headers_iterator evhtp_kvs_iterator

#define EVHTP_RES_ERROR        0
#define EVHTP_RES_PAUSE        1
#define EVHTP_RES_FATAL        2
#define EVHTP_RES_OK           200

#define EVHTP_RES_100          100
#define EVHTP_RES_CONTINUE     100
#define EVHTP_RES_SWITCH_PROTO 101
#define EVHTP_RES_PROCESSING   102
#define EVHTP_RES_URI_TOOLONG  122

#define EVHTP_RES_200          200
#define EVHTP_RES_CREATED      201
#define EVHTP_RES_ACCEPTED     202
#define EVHTP_RES_NAUTHINFO    203
#define EVHTP_RES_NOCONTENT    204
#define EVHTP_RES_RSTCONTENT   205
#define EVHTP_RES_PARTIAL      206
#define EVHTP_RES_MSTATUS      207
#define EVHTP_RES_IMUSED       226

#define EVHTP_RES_300          300
#define EVHTP_RES_MCHOICE      300
#define EVHTP_RES_MOVEDPERM    301
#define EVHTP_RES_FOUND        302
#define EVHTP_RES_SEEOTHER     303
#define EVHTP_RES_NOTMOD       304
#define EVHTP_RES_USEPROXY     305
#define EVHTP_RES_SWITCHPROXY  306
#define EVHTP_RES_TMPREDIR     307

#define EVHTP_RES_400          400
#define EVHTP_RES_BADREQ       400
#define EVHTP_RES_UNAUTH       401
#define EVHTP_RES_PAYREQ       402
#define EVHTP_RES_FORBIDDEN    403
#define EVHTP_RES_NOTFOUND     404
#define EVHTP_RES_METHNALLOWED 405
#define EVHTP_RES_NACCEPTABLE  406
#define EVHTP_RES_PROXYAUTHREQ 407
#define EVHTP_RES_TIMEOUT      408
#define EVHTP_RES_CONFLICT     409
#define EVHTP_RES_GONE         410
#define EVHTP_RES_LENREQ       411
#define EVHTP_RES_PRECONDFAIL  412
#define EVHTP_RES_ENTOOLARGE   413
#define EVHTP_RES_URITOOLARGE  414
#define EVHTP_RES_UNSUPPORTED  415
#define EVHTP_RES_RANGENOTSC   416
#define EVHTP_RES_EXPECTFAIL   417
#define EVHTP_RES_IAMATEAPOT   418

#define EVHTP_RES_500          500
#define EVHTP_RES_SERVERR      500
#define EVHTP_RES_NOTIMPL      501
#define EVHTP_RES_BADGATEWAY   502
#define EVHTP_RES_SERVUNAVAIL  503
#define EVHTP_RES_GWTIMEOUT    504
#define EVHTP_RES_VERNSUPPORT  505
#define EVHTP_RES_BWEXEED      509

<<<<<<< HEAD
enum evhtp_ssl_scache_type {
    evhtp_ssl_scache_type_disabled = 0,
    evhtp_ssl_scache_type_internal,
    evhtp_ssl_scache_type_user,
    evhtp_ssl_scache_type_builtin
};

/**
 * @brief types associated with where a developer can hook into
 *        during the request processing cycle.
 */
enum evhtp_hook_type {
    evhtp_hook_on_header,        /**< type which defines to hook after one header has been parsed */
    evhtp_hook_on_headers,       /**< type which defines to hook after all headers have been parsed */
    evhtp_hook_on_path,          /**< type which defines to hook once a path has been parsed */
    evhtp_hook_on_read,          /**< type which defines to hook whenever the parser recieves data in a body */
    evhtp_hook_on_request_fini,  /**< type which defines to hook before the request is free'd */
    evhtp_hook_on_connection_fini,
    evhtp_hook_on_new_chunk,
    evhtp_hook_on_chunk_complete,
    evhtp_hook_on_chunks_complete,
    evhtp_hook_on_headers_start, /**< called right after full request, but before headers */
    evhtp_hook_on_error          /**< type which defines to hook whenever an error occurs */
};

enum evhtp_callback_type {
    evhtp_callback_type_hash,
    evhtp_callback_type_regex
};

enum evhtp_proto {
    EVHTP_PROTO_INVALID,
    EVHTP_PROTO_10,
    EVHTP_PROTO_11
};


=======
>>>>>>> f8a23081
struct evhtp_defaults_s {
    evhtp_callback_cb    cb;
    evhtp_pre_accept_cb  pre_accept;
    evhtp_post_accept_cb post_accept;
    void               * cbarg;
    void               * pre_accept_cbarg;
    void               * post_accept_cbarg;
};

/**
 * @brief main structure containing all configuration information
 */
struct evhtp_s {
    evbase_t * evbase;            /**< the initialized event_base */
    evserv_t * server;            /**< the libevent listener struct */
    char     * server_name;       /**< the name included in Host: responses */
    void     * arg;               /**< user-defined evhtp_t specific arguments */

    evhtp_ssl_ctx_t * ssl_ctx;    /**< if ssl enabled, this is the servers CTX */
    evhtp_ssl_cfg_t * ssl_cfg;

    evthr_pool_t      * thr_pool; /**< connection threadpool */
    pthread_mutex_t   * lock;     /**< parent lock for add/del cbs in threads */
    evhtp_callbacks_t * callbacks;
    evhtp_defaults_t    defaults;

    evhtp_thread_init_cb thread_init_cb;
    void               * thread_init_cbarg;

    struct timeval * recv_timeo;
    struct timeval * send_timeo;
};

/**
 * @brief structure containing all registered evhtp_callbacks_t
 *
 * This structure holds information which correlates either
 * a path string (via a hash) or a regular expression callback.
 *
 */
struct evhtp_callbacks_s {
    evhtp_callback_t ** callbacks;       /**< hash of path callbacks */
    evhtp_callback_t  * regex_callbacks; /**< list of regex callbacks */
    unsigned int        count;           /**< number of callbacks defined */
    unsigned int        buckets;         /**< buckets allocated for hash */
};

/**
 * @brief structure containing a single callback and configuration
 *
 * The definition structure which is used within the evhtp_callbacks_t
 * structure. This holds information about what should execute for either
 * a single or regex path.
 *
 * For example, if you registered a callback to be executed on a request
 * for "/herp/derp", your defined callback will be executed.
 *
 * Optionally you can set callback-specific hooks just like per-connection
 * hooks using the same rules.
 *
 */
struct evhtp_callback_s {
    evhtp_callback_type type;            /**< the type of callback (regex|path) */
    evhtp_callback_cb   cb;              /**< the actual callback function */
    unsigned int        hash;            /**< the full hash generated integer */
    void              * cbarg;           /**< user-defind arguments passed to the cb */
    evhtp_hooks_t     * hooks;           /**< per-callback hooks */

    union {
        char    * path;
        regex_t * regex;
    } val;

    evhtp_callback_t * next;
};


/**
 * @brief a generic key/value structure
 */
struct evhtp_kv_s {
    char * key;
    char * val;

    size_t klen;
    size_t vlen;

    char k_heaped; /**< set to 1 if the key can be free()'d */
    char v_heaped; /**< set to 1 if the val can be free()'d */

    TAILQ_ENTRY(evhtp_kv_s) next;
};

TAILQ_HEAD(evhtp_kvs_s, evhtp_kv_s);



/**
 * @brief a generic container representing an entire URI strucutre
 */
struct evhtp_uri_s {
    evhtp_authority_t * authority;
    evhtp_path_t      * path;
    unsigned char     * fragment;     /**< data after '#' in uri */
    unsigned char     * query_raw;    /**< the unparsed query arguments */
    evhtp_query_t     * query;        /**< list of k/v for query arguments */
    htp_scheme          scheme;       /**< set if a scheme is found */
};


/**
 * @brief structure which represents authority information in a URI
 */
struct evhtp_authority_s {
    char   * username;                /**< the username in URI (scheme://USER:.. */
    char   * password;                /**< the password in URI (scheme://...:PASS.. */
    char   * hostname;                /**< hostname if present in URI */
    uint16_t port;                    /**< port if present in URI */
};


/**
 * @brief structure which represents a URI path and or file
 */
struct evhtp_path_s {
    char       * full;                /**< the full path+file (/a/b/c.html) */
    char       * path;                /**< the path (/a/b/) */
    char       * file;                /**< the filename if present (c.html) */
    char       * match_start;
    char       * match_end;
    unsigned int matched_soff;        /**< offset of where the uri starts
                                       *   mainly used for regex matching
                                       */
    unsigned int matched_eoff;        /**< offset of where the uri ends
                                       *   mainly used for regex matching
                                       */
};


/**
 * @brief a structure containing all information for a http request.
 */
struct evhtp_request_s {
    evhtp_t            * htp;         /**< the parent evhtp_t structure */
    evhtp_connection_t * conn;        /**< the associated connection */
    evhtp_hooks_t      * hooks;       /**< request specific hooks */
    evhtp_uri_t        * uri;         /**< request URI information */
    evbuf_t            * buffer_in;   /**< buffer containing data from client */
    evbuf_t            * buffer_out;  /**< buffer containing data to client */
    evhtp_headers_t    * headers_in;  /**< headers from client */
    evhtp_headers_t    * headers_out; /**< headers to client */
    evhtp_proto          proto;       /**< HTTP protocol used */
    htp_method           method;      /**< HTTP method used */
    evhtp_res            status;      /**< The HTTP response code or other error conditions */
    int                  keepalive;   /**< set to 1 if the connection is keep-alive */
    int                  finished;    /**< set to 1 if the request is fully processed */

    evhtp_callback_cb cb;             /**< the function to call when fully processed */
    void            * cbarg;          /**< argument which is passed to the cb function */
    int               error;
};

#define evhtp_request_content_len(r) htparser_get_content_length(r->conn->parser)

struct evhtp_connection_s {
    evhtp_t         * htp;
    evbase_t        * evbase;
    evbev_t         * bev;
    evthr_t         * thread;
    evhtp_ssl_t     * ssl_ctx;
    evhtp_hooks_t   * hooks;
    htparser        * parser;
    event_t         * resume_ev;
    struct sockaddr * saddr;
    int               sock;
    int               error;
    evhtp_request_t * request;
};

struct evhtp_hooks_s {
    evhtp_hook_headers_start_cb   on_headers_start;
    evhtp_hook_header_cb          on_header;
    evhtp_hook_headers_cb         on_headers;
    evhtp_hook_path_cb            on_path;
    evhtp_hook_read_cb            on_read;
    evhtp_hook_request_fini_cb    on_request_fini;
    evhtp_hook_connection_fini_cb on_connection_fini;
    evhtp_hook_err_cb             on_error;
    evhtp_hook_chunk_new_cb       on_new_chunk;
    evhtp_hook_chunk_fini_cb      on_chunk_fini;
    evhtp_hook_chunks_fini_cb     on_chunks_fini;

    void * on_headers_start_arg;
    void * on_header_arg;
    void * on_headers_arg;
    void * on_path_arg;
    void * on_read_arg;
    void * on_request_fini_arg;
    void * on_connection_fini_arg;
    void * on_error_arg;
    void * on_new_chunk_arg;
    void * on_chunk_fini_arg;
    void * on_chunks_fini_arg;
};

struct evhtp_ssl_cfg_s {
    char                  * pemfile;
    char                  * privfile;
    char                  * cafile;
    char                  * capath;
    char                  * ciphers;
    long                    ssl_opts;
    int                     verify_peer;
    int                     verify_depth;
    evhtp_ssl_verify_cb     x509_verify_cb;
    evhtp_ssl_chk_issued_cb x509_chk_issued_cb;
    long                    store_flags;
    evhtp_ssl_scache_type   scache_type;
    long                    scache_timeout;
    long                    scache_size;
    evhtp_ssl_scache_init   scache_init;
    evhtp_ssl_scache_add    scache_add;
    evhtp_ssl_scache_get    scache_get;
    evhtp_ssl_scache_del    scache_del;
    void                  * args;
};

/**
 * @brief creates a new evhtp_t instance
 *
 * @param evbase the initialized event base
 * @param arg user-defined argument which is evhtp_t specific
 *
 * @return a new evhtp_t structure or NULL on error
 */
evhtp_t * evhtp_new(evbase_t * evbase, void * arg);

void      evhtp_set_timeouts(evhtp_t * htp, struct timeval * r, struct timeval * w);
int       evhtp_ssl_use_threads(void);
int       evhtp_ssl_init(evhtp_t * htp, evhtp_ssl_cfg_t * ssl_cfg);


/**
 * @brief creates a lock around callbacks and hooks, allowing for threaded
 * applications to add/remove/modify hooks & callbacks in a thread-safe manner.
 *
 * @param htp
 *
 * @return 0 on success, -1 on error
 */
int evhtp_use_callback_locks(evhtp_t * htp);

/**
 * @brief sets a callback which is called if no other callbacks are matched
 *
 * @param htp the initialized evhtp_t
 * @param cb  the function to be executed
 * @param arg user-defined argument passed to the callback
 */
void evhtp_set_gencb(evhtp_t * htp, evhtp_callback_cb cb, void * arg);
void evhtp_set_pre_accept_cb(evhtp_t * htp, evhtp_pre_accept_cb, void * arg);
void evhtp_set_post_accept_cb(evhtp_t * htp, evhtp_post_accept_cb, void * arg);


/**
 * @brief sets a callback to be executed on a specific path
 *
 * @param htp the initialized evhtp_t
 * @param path the path to match
 * @param cb the function to be executed
 * @param arg user-defined argument passed to the callback
 *
 * @return evhtp_callback_t * on success, NULL on error.
 */
evhtp_callback_t * evhtp_set_cb(evhtp_t * htp, const char * path, evhtp_callback_cb cb, void * arg);


/**
 * @brief sets a callback to be executed based on a regex pattern
 *
 * @param htp the initialized evhtp_t
 * @param pattern a POSIX compat regular expression
 * @param cb the function to be executed
 * @param arg user-defined argument passed to the callback
 *
 * @return evhtp_callback_t * on success, NULL on error
 */
evhtp_callback_t * evhtp_set_regex_cb(evhtp_t * htp, const char * pattern, evhtp_callback_cb cb, void * arg);


/**
 * @brief sets a callback hook for either a connection or a path/regex .
 *
 * A user may set a variety of hooks either per-connection, or per-callback.
 * This allows the developer to hook into various parts of the request processing
 * cycle.
 *
 * a per-connection hook can be set at any time, but it is recommended to set these
 * during either a pre-accept phase, or post-accept phase. This allows a developer
 * to set hooks before any other hooks are called.
 *
 * a per-callback hook works differently. In this mode a developer can setup a set
 * of hooks prior to starting the event loop for specific callbacks. For example
 * if you wanted to hook something ONLY for a callback set by evhtp_set_cb or
 * evhtp_set_regex_cb this is the method of doing so.
 *
 * per-callback example:
 *
 * evhtp_callback_t * cb = evhtp_set_regex_cb(htp, "/anything/(.*)", default_cb, NULL);
 *
 * evhtp_set_hook(&cb->hooks, evhtp_hook_on_headers, anything_headers_cb, NULL);
 *
 * evhtp_set_hook(&cb->hooks, evhtp_hook_on_fini, anything_fini_cb, NULL);
 *
 * With the above example, once libevhtp has determined that it has a user-defined
 * callback for /anything/.*; anything_headers_cb will be executed after all headers
 * have been parsed, and anything_fini_cb will be executed before the request is
 * free()'d.
 *
 * The same logic applies to per-connection hooks, but it should be noted that if
 * a per-callback hook is set, the per-connection hook will be ignored.
 *
 * @param hooks double pointer to the evhtp_hooks_t structure
 * @param type the hook type
 * @param cb the callback to be executed.
 * @param arg optional argument which is passed when the callback is executed
 *
 * @return 0 on success, -1 on error (if hooks is NULL, it is allocated)
 */
int  evhtp_set_hook(evhtp_hooks_t ** hooks, evhtp_hook_type type, void * cb, void * arg);

int  evhtp_bind_socket(evhtp_t * htp, const char * addr, uint16_t port, int backlog);
int  evhtp_bind_sockaddr(evhtp_t * htp, struct sockaddr *, size_t sin_len, int backlog);

int  evhtp_use_threads(evhtp_t * htp, evhtp_thread_init_cb init_cb, int nthreads, void * arg);

void evhtp_send_reply(evhtp_request_t * request, evhtp_res code);

void evhtp_send_reply_start(evhtp_request_t * request, evhtp_res code);
void evhtp_send_reply_body(evhtp_request_t * request, evbuf_t * buf);
void evhtp_send_reply_end(evhtp_request_t * request);


/**
 * @brief creates a new evhtp_callbacks_t structure
 *
 * this structure is used to store all known
 * callbacks for a request.
 *
 * @param buckets the number of buckets to allocate for the
 *        path type hash.
 *
 * @return an evhtp_callbacks_t structure
 */
evhtp_callbacks_t * evhtp_callbacks_new(unsigned int buckets);
void                evhtp_callbacks_free(evhtp_callbacks_t * callbacks);


/**
 * @brief creates a new evhtp_callback_t structure.
 *
 * All callbacks are stored in this structure
 * which define what the final function to be
 * called after all parsing is done. A callback
 * can be either a static string or a regular
 * expression.
 *
 * @param path can either be a static path (/path/to/resource/) or
 *        a POSIX compatible regular expression (^/resource/(.*))
 * @param type informs the function what type of of information is
 *        is contained within the path argument. This can either be
 *        callback_type_path, or callback_type_regex.
 * @param cb the callback function to be invoked
 * @param arg optional argument which is passed when the callback is executed.
 *
 * @return 0 on success, -1 on error.
 */
evhtp_callback_t * evhtp_callback_new(const char * path, evhtp_callback_type type, evhtp_callback_cb cb, void * arg);
void               evhtp_callback_free(evhtp_callback_t * callback);


/**
 * @brief Adds a evhtp_callback_t to the evhtp_callbacks_t list
 *
 * @param cbs an allocated evhtp_callbacks_t structure
 * @param cb  an initialized evhtp_callback_t structure
 *
 * @return 0 on success, -1 on error
 */
int evhtp_callbacks_add_callback(evhtp_callbacks_t * cbs, evhtp_callback_t * cb);


/**
 * @brief Allocates a new key/value structure.
 *
 * @param key null terminated string
 * @param val null terminated string
 * @param kalloc if set to 1, the key will be copied, if 0 no copy is done.
 * @param valloc if set to 1, the val will be copied, if 0 no copy is done.
 *
 * @return evhtp_kv_t * on success, NULL on error.
 */
evhtp_kv_t  * evhtp_kv_new(const char * key, const char * val, char kalloc, char valloc);
evhtp_kvs_t * evhtp_kvs_new(void);

void          evhtp_kv_free(evhtp_kv_t * kv);
void          evhtp_kvs_free(evhtp_kvs_t * kvs);
void          evhtp_kv_rm_and_free(evhtp_kvs_t * kvs, evhtp_kv_t * kv);

const char  * evhtp_kv_find(evhtp_kvs_t * kvs, const char * key);
evhtp_kv_t  * evhtp_kvs_find_kv(evhtp_kvs_t * kvs, const char * key);


/**
 * @brief appends a key/val structure to a evhtp_kvs_t tailq
 *
 * @param kvs an evhtp_kvs_t structure
 * @param kv  an evhtp_kv_t structure
 */
void evhtp_kvs_add_kv(evhtp_kvs_t * kvs, evhtp_kv_t * kv);

int  evhtp_kvs_for_each(evhtp_kvs_t * kvs, evhtp_kvs_iterator cb, void * arg);

/**
 * @brief Parses the query portion of the uri into a set of key/values
 *
 * Parses query arguments like "?herp=derp&foo=bar;blah=baz"
 *
 * @param query data containing the uri query arguments
 * @param len size of the data
 *
 * @return evhtp_query_t * on success, NULL on error
 */
evhtp_query_t * evhtp_parse_query(const char * query, size_t len);


/**
 * @brief Unescapes strings like '%7B1,%202,%203%7D' would become '{1, 2, 3}'
 *
 * @param out double pointer where output is stored. This is allocated by the user.
 * @param str the string to unescape
 * @param str_len the length of the string to unescape
 *
 * @return 0 on success, -1 on error
 */
int evhtp_unescape_string(unsigned char ** out, unsigned char * str, size_t str_len);

/**
 * @brief creates a new evhtp_header_t key/val structure
 *
 * @param key a null terminated string
 * @param val a null terminated string
 * @param kalloc if 1, key will be copied, otherwise no copy performed
 * @param valloc if 1, val will be copied, otehrwise no copy performed
 *
 * @return evhtp_header_t * or NULL on error
 */
evhtp_header_t * evhtp_header_new(const char * key, const char * val, char kalloc, char valloc);

/**
 * @brief creates a new evhtp_header_t, sets only the key, and adds to the
 *        evhtp_headers TAILQ
 *
 * @param headers the evhtp_headers_t TAILQ (evhtp_kv_t)
 * @param key a null terminated string
 * @param kalloc if 1 the string will be copied, otherwise assigned
 *
 * @return an evhtp_header_t pointer or NULL on error
 */
evhtp_header_t * evhtp_header_key_add(evhtp_headers_t * headers, const char * key, char kalloc);


/**
 * @brief finds the last header in the headers tailq and adds the value
 *
 * @param headers the evhtp_headers_t TAILQ (evhtp_kv_t)
 * @param val a null terminated string
 * @param valloc if 1 the string will be copied, otherwise assigned
 *
 * @return an evhtp_header_t pointer or NULL on error
 */
evhtp_header_t * evhtp_header_val_add(evhtp_headers_t * headers, const char * val, char valloc);


/**
 * @brief adds an evhtp_header_t to the end of the evhtp_headers_t tailq
 *
 * @param headers
 * @param header
 */
void evhtp_headers_add_header(evhtp_headers_t * headers, evhtp_header_t * header);

/**
 * @brief finds the value of a key in a evhtp_headers_t structure
 *
 * @param headers the evhtp_headers_t tailq
 * @param key the key to find
 *
 * @return the value of the header key if found, NULL if not found.
 */
const char * evhtp_header_find(evhtp_headers_t * headers, const char * key);

#define evhtp_header_find         evhtp_kv_find
#define evhtp_headers_find_header evhtp_kvs_find_kv
#define evhtp_headers_for_each    evhtp_kvs_for_each
#define evhtp_header_new          evhtp_kv_new
#define evhtp_header_free         evhtp_kv_free
#define evhtp_headers_new         evhtp_kvs_new
#define evhtp_headers_free        evhtp_kvs_free
#define evhtp_header_rm_and_free  evhtp_kv_rm_and_free
#define evhtp_headers_add_header  evhtp_kvs_add_kv
#define evhtp_query_new           evhtp_kvs_new
#define evhtp_query_free          evhtp_kvs_free


/**
 * @brief returns the htp_method enum version of the request method.
 *
 * @param r
 *
 * @return htp_method enum
 */
htp_method evhtp_request_get_method(evhtp_request_t * r);

void       evhtp_connection_pause(evhtp_connection_t * connection);
void       evhtp_connection_resume(evhtp_connection_t * connection);
void       evhtp_request_pause(evhtp_request_t * request);
void       evhtp_request_resume(evhtp_request_t * request);



/**
 * @brief returns the underlying evhtp_connection_t structure from a request
 *
 * @param request
 *
 * @return evhtp_connection_t on success, otherwise NULL
 */
evhtp_connection_t * evhtp_request_get_connection(evhtp_request_t * request);

/**
 * @brief Sets the connections underlying bufferevent
 *
 * @param conn
 * @param bev
 */
void evhtp_connection_set_bev(evhtp_connection_t * conn, evbev_t * bev);

/**
 * @brief sets the underlying bufferevent for a evhtp_request
 *
 * @param request
 * @param bev
 */
void evhtp_request_set_bev(evhtp_request_t * request, evbev_t * bev);


/**
 * @brief returns the underlying connections bufferevent
 *
 * @param conn
 *
 * @return bufferevent on success, otherwise NULL
 */
evbev_t * evhtp_connection_get_bev(evhtp_connection_t * conn);

/**
 * @brief returns the underlying requests bufferevent
 *
 * @param request
 *
 * @return bufferevent on success, otherwise NULL
 */
evbev_t * evhtp_request_get_bev(evhtp_request_t * request);

/**
 * @brief free's all connection related resources, this will also call your
 *        request fini hook and request fini hook.
 *
 * @param connection
 */
void evhtp_connection_free(evhtp_connection_t * connection);

#ifdef __cplusplus
}
#endif

#endif /* __EVHTP__H__ */<|MERGE_RESOLUTION|>--- conflicted
+++ resolved
@@ -25,48 +25,48 @@
 #endif
 
 #ifndef DISABLE_SSL
-typedef SSL_SESSION                evhtp_ssl_sess_t;
-typedef SSL                        evhtp_ssl_t;
-typedef SSL_CTX                    evhtp_ssl_ctx_t;
-typedef X509                       evhtp_x509_t;
-typedef X509_STORE_CTX             evhtp_x509_store_ctx_t;
+typedef SSL_SESSION               evhtp_ssl_sess_t;
+typedef SSL                       evhtp_ssl_t;
+typedef SSL_CTX                   evhtp_ssl_ctx_t;
+typedef X509                      evhtp_x509_t;
+typedef X509_STORE_CTX            evhtp_x509_store_ctx_t;
 #else
-typedef void                       evhtp_ssl_sess_t;
-typedef void                       evhtp_ssl_t;
-typedef void                       evhtp_ssl_ctx_t;
-typedef void                       evhtp_x509_t;
-typedef void                       evhtp_x509_store_ctx_t;
+typedef void                      evhtp_ssl_sess_t;
+typedef void                      evhtp_ssl_t;
+typedef void                      evhtp_ssl_ctx_t;
+typedef void                      evhtp_x509_t;
+typedef void                      evhtp_x509_store_ctx_t;
 #endif
 
-typedef struct evbuffer            evbuf_t;
-typedef struct event               event_t;
-typedef struct evconnlistener      evserv_t;
-typedef struct bufferevent         evbev_t;
+typedef struct evbuffer           evbuf_t;
+typedef struct event              event_t;
+typedef struct evconnlistener     evserv_t;
+typedef struct bufferevent        evbev_t;
 #ifdef DISABLE_EVTHR
-typedef struct event_base          evbase_t;
-typedef void                       evthr_t;
-typedef void                       evthr_pool_t;
-typedef void                       evhtp_mutex_t;
+typedef struct event_base         evbase_t;
+typedef void                      evthr_t;
+typedef void                      evthr_pool_t;
+typedef void                      evhtp_mutex_t;
 #else
-typedef pthread_mutex_t            evhtp_mutex_t;
+typedef pthread_mutex_t           evhtp_mutex_t;
 #endif
 
-typedef struct evhtp_s             evhtp_t;
-typedef struct evhtp_defaults_s    evhtp_defaults_t;
-typedef struct evhtp_callbacks_s   evhtp_callbacks_t;
-typedef struct evhtp_callback_s    evhtp_callback_t;
-typedef struct evhtp_defaults_s    evhtp_defaults_5;
-typedef struct evhtp_kv_s          evhtp_kv_t;
-typedef struct evhtp_kvs_s         evhtp_kvs_t;
-typedef struct evhtp_uri_s         evhtp_uri_t;
-typedef struct evhtp_path_s        evhtp_path_t;
-typedef struct evhtp_authority_s   evhtp_authority_t;
-typedef struct evhtp_request_s     evhtp_request_t;
-typedef struct evhtp_hooks_s       evhtp_hooks_t;
-typedef struct evhtp_connection_s  evhtp_connection_t;
-typedef struct evhtp_ssl_cfg_s     evhtp_ssl_cfg_t;
-typedef uint16_t                   evhtp_res;
-typedef uint8_t                    evhtp_error_flags;
+typedef struct evhtp_s            evhtp_t;
+typedef struct evhtp_defaults_s   evhtp_defaults_t;
+typedef struct evhtp_callbacks_s  evhtp_callbacks_t;
+typedef struct evhtp_callback_s   evhtp_callback_t;
+typedef struct evhtp_defaults_s   evhtp_defaults_5;
+typedef struct evhtp_kv_s         evhtp_kv_t;
+typedef struct evhtp_kvs_s        evhtp_kvs_t;
+typedef struct evhtp_uri_s        evhtp_uri_t;
+typedef struct evhtp_path_s       evhtp_path_t;
+typedef struct evhtp_authority_s  evhtp_authority_t;
+typedef struct evhtp_request_s    evhtp_request_t;
+typedef struct evhtp_hooks_s      evhtp_hooks_t;
+typedef struct evhtp_connection_s evhtp_connection_t;
+typedef struct evhtp_ssl_cfg_s    evhtp_ssl_cfg_t;
+typedef uint16_t                  evhtp_res;
+typedef uint8_t                   evhtp_error_flags;
 
 
 #define evhtp_header_s  evhtp_kv_s
@@ -212,46 +212,6 @@
 #define EVHTP_RES_VERNSUPPORT  505
 #define EVHTP_RES_BWEXEED      509
 
-<<<<<<< HEAD
-enum evhtp_ssl_scache_type {
-    evhtp_ssl_scache_type_disabled = 0,
-    evhtp_ssl_scache_type_internal,
-    evhtp_ssl_scache_type_user,
-    evhtp_ssl_scache_type_builtin
-};
-
-/**
- * @brief types associated with where a developer can hook into
- *        during the request processing cycle.
- */
-enum evhtp_hook_type {
-    evhtp_hook_on_header,        /**< type which defines to hook after one header has been parsed */
-    evhtp_hook_on_headers,       /**< type which defines to hook after all headers have been parsed */
-    evhtp_hook_on_path,          /**< type which defines to hook once a path has been parsed */
-    evhtp_hook_on_read,          /**< type which defines to hook whenever the parser recieves data in a body */
-    evhtp_hook_on_request_fini,  /**< type which defines to hook before the request is free'd */
-    evhtp_hook_on_connection_fini,
-    evhtp_hook_on_new_chunk,
-    evhtp_hook_on_chunk_complete,
-    evhtp_hook_on_chunks_complete,
-    evhtp_hook_on_headers_start, /**< called right after full request, but before headers */
-    evhtp_hook_on_error          /**< type which defines to hook whenever an error occurs */
-};
-
-enum evhtp_callback_type {
-    evhtp_callback_type_hash,
-    evhtp_callback_type_regex
-};
-
-enum evhtp_proto {
-    EVHTP_PROTO_INVALID,
-    EVHTP_PROTO_10,
-    EVHTP_PROTO_11
-};
-
-
-=======
->>>>>>> f8a23081
 struct evhtp_defaults_s {
     evhtp_callback_cb    cb;
     evhtp_pre_accept_cb  pre_accept;
