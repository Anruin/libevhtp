#define _GNU_SOURCE
#include <stdlib.h>
#include <string.h>
#include <stdint.h>
#include <errno.h>
#include <signal.h>
#include <strings.h>
#include <inttypes.h>
#include <sys/socket.h>
#ifndef NO_SYS_UN
#include <sys/un.h>
#endif
#include <netinet/in.h>
#include <netinet/tcp.h>
#include <arpa/inet.h>
#include <sys/tree.h>

#include "evhtp.h"

static int                  _evhtp_request_parser_start(htparser * p);
static int                  _evhtp_request_parser_path(htparser * p, const char * data, size_t len);
static int                  _evhtp_request_parser_args(htparser * p, const char * data, size_t len);
static int                  _evhtp_request_parser_header_key(htparser * p, const char * data, size_t len);
static int                  _evhtp_request_parser_header_val(htparser * p, const char * data, size_t len);
static int                  _evhtp_request_parser_hostname(htparser * p, const char * data, size_t len);
static int                  _evhtp_request_parser_headers(htparser * p);
static int                  _evhtp_request_parser_body(htparser * p, const char * data, size_t len);
static int                  _evhtp_request_parser_fini(htparser * p);
static int                  _evhtp_request_parser_chunk_new(htparser * p);
static int                  _evhtp_request_parser_chunk_fini(htparser * p);
static int                  _evhtp_request_parser_chunks_fini(htparser * p);
static int                  _evhtp_request_parser_headers_start(htparser * p);

static void                 _evhtp_connection_readcb(evbev_t * bev, void * arg);

static evhtp_connection_t * _evhtp_connection_new(evhtp_t * htp, int sock);

static evhtp_uri_t        * _evhtp_uri_new(void);
static void                 _evhtp_uri_free(evhtp_uri_t * uri);

static evhtp_path_t       * _evhtp_path_new(const char * data, size_t len);
static void                 _evhtp_path_free(evhtp_path_t * path);

#define HOOK_AVAIL(var, hook_name)                 (var->hooks && var->hooks->hook_name)
#define HOOK_FUNC(var, hook_name)                  (var->hooks->hook_name)
#define HOOK_ARGS(var, hook_name)                  var->hooks->hook_name ## _arg

#define HOOK_REQUEST_RUN(request, hook_name, ...)  do {                                       \
        if (HOOK_AVAIL(request, hook_name)) {                                                 \
            return HOOK_FUNC(request, hook_name) (request, __VA_ARGS__,                       \
                                                  HOOK_ARGS(request, hook_name));             \
        }                                                                                     \
                                                                                              \
        if (HOOK_AVAIL(evhtp_request_get_connection(request), hook_name)) {                   \
            return HOOK_FUNC(request->conn, hook_name) (request, __VA_ARGS__,                 \
                                                        HOOK_ARGS(request->conn, hook_name)); \
        }                                                                                     \
} while (0)

#define HOOK_REQUEST_RUN_NARGS(request, hook_name) do {                                       \
        if (HOOK_AVAIL(request, hook_name)) {                                                 \
            return HOOK_FUNC(request, hook_name) (request,                                    \
                                                  HOOK_ARGS(request, hook_name));             \
        }                                                                                     \
                                                                                              \
        if (HOOK_AVAIL(request->conn, hook_name)) {                                           \
            return HOOK_FUNC(request->conn, hook_name) (request,                              \
                                                        HOOK_ARGS(request->conn, hook_name)); \
        }                                                                                     \
} while (0);

#ifndef EVHTP_DISABLE_EVTHR
#define _evhtp_lock(h)                             do { \
        if (h->lock) {                                  \
            pthread_mutex_lock(h->lock);                \
        }                                               \
} while (0)

#define _evhtp_unlock(h)                           do { \
        if (h->lock) {                                  \
            pthread_mutex_unlock(h->lock);              \
        }                                               \
} while (0)
#else
#define _evhtp_lock(h)                             do {} while (0)
#define _evhtp_unlock(h)                           do {} while (0)
#endif

static int scode_tree_initialized = 0;

/**
 * @brief An RBTREE entry for the status code -> str matcher
 */
struct status_code {
    evhtp_res    code;
    const char * str;

    RB_ENTRY(status_code) entry;
};


static int
status_code_cmp(void * _a, void * _b) {
    struct status_code * a = _a;
    struct status_code * b = _b;

    return b->code - a->code;
}

RB_HEAD(status_code_tree, status_code) status_code_head = RB_INITIALIZER(&status_code_head);
RB_GENERATE(status_code_tree, status_code, entry, status_code_cmp);

#define scode_add(scode, cstr) do {                                  \
        struct status_code * c = malloc(sizeof(struct status_code)); \
                                                                     \
        c->code = scode;                                             \
        c->str  = cstr;                                              \
                                                                     \
        RB_INSERT(status_code_tree, &status_code_head, c);           \
} while (0)

static void
status_code_init(void) {
    if (scode_tree_initialized > 0) {
        return;
    }

    /* 100 codes */
    scode_add(EVHTP_RES_CONTINUE, "Continue");
    scode_add(EVHTP_RES_SWITCH_PROTO, "Switching Protocols");
    scode_add(EVHTP_RES_PROCESSING, "Processing");
    scode_add(EVHTP_RES_URI_TOOLONG, "URI Too Long");

    /* 200 codes */
    scode_add(EVHTP_RES_200, "OK");
    scode_add(EVHTP_RES_CREATED, "Created");
    scode_add(EVHTP_RES_ACCEPTED, "Accepted");
    scode_add(EVHTP_RES_NAUTHINFO, "No Auth Info");
    scode_add(EVHTP_RES_NOCONTENT, "No Content");
    scode_add(EVHTP_RES_RSTCONTENT, "Reset Content");
    scode_add(EVHTP_RES_PARTIAL, "Partial Content");
    scode_add(EVHTP_RES_MSTATUS, "Multi-Status");
    scode_add(EVHTP_RES_IMUSED, "IM Used");

    /* 300 codes */
    scode_add(EVHTP_RES_300, "Redirect");
    scode_add(EVHTP_RES_MOVEDPERM, "Moved Permanently");
    scode_add(EVHTP_RES_FOUND, "Found");
    scode_add(EVHTP_RES_SEEOTHER, "See Other");
    scode_add(EVHTP_RES_NOTMOD, "Not Modified");
    scode_add(EVHTP_RES_USEPROXY, "Use Proxy");
    scode_add(EVHTP_RES_SWITCHPROXY, "Switch Proxy");
    scode_add(EVHTP_RES_TMPREDIR, "Temporary Redirect");

    /* 400 codes */
    scode_add(EVHTP_RES_400, "Bad Request");
    scode_add(EVHTP_RES_UNAUTH, "Unauthorized");
    scode_add(EVHTP_RES_PAYREQ, "Payment Required");
    scode_add(EVHTP_RES_FORBIDDEN, "Forbidden");
    scode_add(EVHTP_RES_NOTFOUND, "Not Found");
    scode_add(EVHTP_RES_METHNALLOWED, "Not Allowed");
    scode_add(EVHTP_RES_NACCEPTABLE, "Not Acceptable");
    scode_add(EVHTP_RES_PROXYAUTHREQ, "Proxy Authentication Required");
    scode_add(EVHTP_RES_TIMEOUT, "Request Timeout");
    scode_add(EVHTP_RES_CONFLICT, "Conflict");
    scode_add(EVHTP_RES_GONE, "Gone");
    scode_add(EVHTP_RES_LENREQ, "Length Required");
    scode_add(EVHTP_RES_PRECONDFAIL, "Precondition Failed");
    scode_add(EVHTP_RES_ENTOOLARGE, "Entity Too Large");
    scode_add(EVHTP_RES_URITOOLARGE, "Request-URI Too Long");
    scode_add(EVHTP_RES_UNSUPPORTED, "Unsupported Media Type");
    scode_add(EVHTP_RES_RANGENOTSC, "Requested Range Not Satisfiable");
    scode_add(EVHTP_RES_EXPECTFAIL, "Expectation Failed");
    scode_add(EVHTP_RES_IAMATEAPOT, "I'm a teapot");

    /* 500 codes */
    scode_add(EVHTP_RES_SERVERR, "Internal Server Error");
    scode_add(EVHTP_RES_NOTIMPL, "Not Implemented");
    scode_add(EVHTP_RES_BADGATEWAY, "Bad Gateway");
    scode_add(EVHTP_RES_SERVUNAVAIL, "Service Unavailable");
    scode_add(EVHTP_RES_GWTIMEOUT, "Gateway Timeout");
    scode_add(EVHTP_RES_VERNSUPPORT, "HTTP Version Not Supported");
    scode_add(EVHTP_RES_BWEXEED, "Bandwidth Limit Exceeded");

    scode_tree_initialized = 1;
}     /* status_code_init */

static void
status_code_deinit(void) {
    struct status_code *c;
    struct status_code *nxt;

    for(c = RB_MIN(status_code_tree, &status_code_head); c != NULL; c = nxt) {
        nxt = RB_NEXT(status_code_tree, &status_code_head, c);
        RB_REMOVE(status_code_tree, &status_code_head, c);
        free(c);
    }
    
    scode_tree_initialized = 0;
}

const char *
status_code_to_str(evhtp_res code) {
    struct status_code   c;
    struct status_code * found;

    c.code = code;

    if (!(found = RB_FIND(status_code_tree, &status_code_head, &c))) {
        return "DERP";
    }

    return found->str;
}

/**
 * @brief callback definitions for request processing from libhtparse
 */
static htparse_hooks request_psets = {
    .on_msg_begin       = _evhtp_request_parser_start,
    .method             = NULL,
    .scheme             = NULL,
    .host               = NULL,
    .port               = NULL,
    .path               = _evhtp_request_parser_path,
    .args               = _evhtp_request_parser_args,
    .uri                = NULL,
    .on_hdrs_begin      = _evhtp_request_parser_headers_start,
    .hdr_key            = _evhtp_request_parser_header_key,
    .hdr_val            = _evhtp_request_parser_header_val,
    .hostname           = _evhtp_request_parser_hostname,
    .on_hdrs_complete   = _evhtp_request_parser_headers,
    .on_new_chunk       = _evhtp_request_parser_chunk_new,
    .on_chunk_complete  = _evhtp_request_parser_chunk_fini,
    .on_chunks_complete = _evhtp_request_parser_chunks_fini,
    .body               = _evhtp_request_parser_body,
    .on_msg_complete    = _evhtp_request_parser_fini
};

#ifndef EVHTP_DISABLE_SSL
static int             session_id_context    = 1;
static int             ssl_num_locks;
static evhtp_mutex_t * ssl_locks;
static int             ssl_locks_initialized = 0;
#endif

/*
 * COMPAT FUNCTIONS
 */

#ifdef NO_STRNLEN
static size_t
strnlen(const char * s, size_t maxlen) {
    const char * e;
    size_t       n;

    for (e = s, n = 0; *e && n < maxlen; e++, n++) {
        ;
    }

    return n;
}

#endif

#ifdef NO_STRNDUP
static char *
strndup(const char * s, size_t n) {
    size_t len = strnlen(s, n);
    char * ret;

    if (len < n) {
        return strdup(s);
    }

    ret    = malloc(n + 1);
    ret[n] = '\0';

    strncpy(ret, s, n);
    return ret;
}

#endif

/*
 * PRIVATE FUNCTIONS
 */

/**
 * @brief a weak hash function
 *
 * @param str a null terminated string
 *
 * @return an unsigned integer hash of str
 */
static inline unsigned int
_evhtp_quick_hash(const char * str) {
    unsigned int h = 0;

    for (; *str; str++) {
        h = 31 * h + *str;
    }

    return h;
}

/**
 * @brief helper function to determine if http version is HTTP/1.0
 *
 * @param major the major version number
 * @param minor the minor version number
 *
 * @return 1 if HTTP/1.0, else 0
 */
static inline int
_evhtp_is_http_10(const char major, const char minor) {
    if (major >= 1 && minor <= 0) {
        return 1;
    }

    return 0;
}

/**
 * @brief helper function to determine if http version is HTTP/1.1
 *
 * @param major the major version number
 * @param minor the minor version number
 *
 * @return 1 if HTTP/1.1, else 0
 */
static inline int
_evhtp_is_http_11(const char major, const char minor) {
    if (major >= 1 && minor >= 1) {
        return 1;
    }

    return 0;
}

/**
 * @brief returns the HTTP protocol version
 *
 * @param major the major version number
 * @param minor the minor version number
 *
 * @return EVHTP_PROTO_10 if HTTP/1.0, EVHTP_PROTO_11 if HTTP/1.1, otherwise
 *         EVHTP_PROTO_INVALID
 */
static inline evhtp_proto
_evhtp_protocol(const char major, const char minor) {
    if (_evhtp_is_http_10(major, minor)) {
        return EVHTP_PROTO_10;
    }

    if (_evhtp_is_http_11(major, minor)) {
        return EVHTP_PROTO_11;
    }

    return EVHTP_PROTO_INVALID;
}

/**
 * @brief runs the user-defined on_path hook for a request
 *
 * @param request the request structure
 * @param path the path structure
 *
 * @return EVHTP_RES_OK on success, otherwise something else.
 */
static inline evhtp_res
_evhtp_path_hook(evhtp_request_t * request, evhtp_path_t * path) {
    HOOK_REQUEST_RUN(request, on_path, path);

    return EVHTP_RES_OK;
}

/**
 * @brief runs the user-defined on_header hook for a request
 *
 * once a full key: value header has been parsed, this will call the hook
 *
 * @param request the request strucutre
 * @param header the header structure
 *
 * @return EVHTP_RES_OK on success, otherwise something else.
 */
static inline evhtp_res
_evhtp_header_hook(evhtp_request_t * request, evhtp_header_t * header) {
    HOOK_REQUEST_RUN(request, on_header, header);

    return EVHTP_RES_OK;
}

/**
 * @brief runs the user-defined on_Headers hook for a request after all headers
 *        have been parsed.
 *
 * @param request the request structure
 * @param headers the headers tailq structure
 *
 * @return EVHTP_RES_OK on success, otherwise something else.
 */
static inline evhtp_res
_evhtp_headers_hook(evhtp_request_t * request, evhtp_headers_t * headers) {
    HOOK_REQUEST_RUN(request, on_headers, headers);

    return EVHTP_RES_OK;
}

/**
 * @brief runs the user-defined on_body hook for requests containing a body.
 *        the data is stored in the request->buffer_in so the user may either
 *        leave it, or drain upon being called.
 *
 * @param request the request strucutre
 * @param buf a evbuffer containing body data
 *
 * @return EVHTP_RES_OK on success, otherwise something else.
 */
static inline evhtp_res
_evhtp_body_hook(evhtp_request_t * request, evbuf_t * buf) {
    HOOK_REQUEST_RUN(request, on_read, buf);

    return EVHTP_RES_OK;
}

/**
 * @brief runs the user-defined hook called just prior to a request been
 *        free()'d
 *
 * @param request therequest structure
 *
 * @return EVHTP_RES_OK on success, otherwise treated as an error
 */
static inline evhtp_res
_evhtp_request_fini_hook(evhtp_request_t * request) {
    HOOK_REQUEST_RUN_NARGS(request, on_request_fini);

    return EVHTP_RES_OK;
}

static inline evhtp_res
_evhtp_chunk_new_hook(evhtp_request_t * request, uint64_t len) {
    HOOK_REQUEST_RUN(request, on_new_chunk, len);

    return EVHTP_RES_OK;
}

static inline evhtp_res
_evhtp_chunk_fini_hook(evhtp_request_t * request) {
    HOOK_REQUEST_RUN_NARGS(request, on_chunk_fini);

    return EVHTP_RES_OK;
}

static inline evhtp_res
_evhtp_chunks_fini_hook(evhtp_request_t * request) {
    HOOK_REQUEST_RUN_NARGS(request, on_chunks_fini);

    return EVHTP_RES_OK;
}

static inline evhtp_res
_evhtp_headers_start_hook(evhtp_request_t * request) {
    HOOK_REQUEST_RUN_NARGS(request, on_headers_start);

    return EVHTP_RES_OK;
}

/**
 * @brief runs the user-definedhook called just prior to a connection being
 *        closed
 *
 * @param connection the connection structure
 *
 * @return EVHTP_RES_OK on success, but pretty much ignored in any case.
 */
static inline evhtp_res
_evhtp_connection_fini_hook(evhtp_connection_t * connection) {
    if (connection->hooks && connection->hooks->on_connection_fini) {
        return (connection->hooks->on_connection_fini)(connection,
                                                       connection->hooks->on_connection_fini_arg);
    }

    return EVHTP_RES_OK;
}

static inline evhtp_res
_evhtp_hostname_hook(evhtp_request_t * r, const char * hostname) {
    HOOK_REQUEST_RUN(r, on_hostname, hostname);

    return EVHTP_RES_OK;
}

/**
 * @brief glob/wildcard type pattern matching.
 *
 * Note: This code was derived from redis's (v2.6) stringmatchlen() function.
 *
 * @param pattern
 * @param string
 *
 * @return
 */
static int
_evhtp_glob_match(const char * pattern, const char * string) {
    size_t pat_len;
    size_t str_len;

    if (!pattern || !string) {
        return 0;
    }

    pat_len = strlen(pattern);
    str_len = strlen(string);

    while (pat_len) {
        if (pattern[0] == '*') {
            while (pattern[1] == '*') {
                pattern++;
                pat_len--;
            }

            if (pat_len == 1) {
                return 1;
            }

            while (str_len) {
                if (_evhtp_glob_match(pattern + 1, string)) {
                    return 1;
                }

                string++;
                str_len--;
            }

            return 0;
        } else {
            if (pattern[0] != string[0]) {
                return 0;
            }

            string++;
            str_len--;
        }

        pattern++;
        pat_len--;

        if (str_len == 0) {
            while (*pattern == '*') {
                pattern++;
                pat_len--;
            }
            break;
        }
    }

    if (pat_len == 0 && str_len == 0) {
        return 1;
    }

    return 0;
} /* _evhtp_glob_match */

static evhtp_callback_t *
_evhtp_callback_find(evhtp_callbacks_t * cbs,
                     const char        * path,
                     unsigned int      * start_offset,
                     unsigned int      * end_offset) {
#ifndef EVHTP_DISABLE_REGEX
    regmatch_t         pmatch[28];
#endif
    evhtp_callback_t * callback;

    if (cbs == NULL) {
        return NULL;
    }

    TAILQ_FOREACH(callback, cbs, next) {
        switch (callback->type) {
            case evhtp_callback_type_hash:
                if (strcmp(callback->val.path, path) == 0) {
                    *start_offset = 0;
                    *end_offset   = (unsigned int)strlen(path);
                    return callback;
                }
                break;
#ifndef EVHTP_DISABLE_REGEX
            case evhtp_callback_type_regex:
                if (regexec(callback->val.regex, path, callback->val.regex->re_nsub + 1, pmatch, 0) == 0) {
                    *start_offset = pmatch[callback->val.regex->re_nsub].rm_so;
                    *end_offset   = pmatch[callback->val.regex->re_nsub].rm_eo;

                    return callback;
                }

                break;
#endif
            case evhtp_callback_type_glob:
                if (_evhtp_glob_match(callback->val.glob, path) == 1) {
                    *start_offset = 0;
                    *end_offset   = (unsigned int)strlen(path);
                    return callback;
                }
            default:
                break;
        } /* switch */
    }

    return NULL;
}         /* _evhtp_callback_find */

/**
 * @brief Creates a new evhtp_request_t
 *
 * @param c
 *
 * @return evhtp_request_t structure on success, otherwise NULL
 */
static evhtp_request_t *
_evhtp_request_new(evhtp_connection_t * c) {
    evhtp_request_t * req;

    if (!(req = calloc(sizeof(evhtp_request_t), 1))) {
        return NULL;
    }

    req->conn        = c;
    req->htp         = c->htp;
    req->status      = EVHTP_RES_OK;
    req->buffer_in   = evbuffer_new();
    req->buffer_out  = evbuffer_new();
    req->headers_in  = malloc(sizeof(evhtp_headers_t));
    req->headers_out = malloc(sizeof(evhtp_headers_t));

    TAILQ_INIT(req->headers_in);
    TAILQ_INIT(req->headers_out);

    return req;
}

/**
 * @brief frees all data in an evhtp_request_t along with calling finished hooks
 *
 * @param request the request structure
 */
static void
_evhtp_request_free(evhtp_request_t * request) {
    if (request == NULL) {
        return;
    }

    _evhtp_request_fini_hook(request);
    _evhtp_uri_free(request->uri);

    evhtp_headers_free(request->headers_in);
    evhtp_headers_free(request->headers_out);


    if (request->buffer_in) {
        evbuffer_free(request->buffer_in);
    }

    if (request->buffer_out) {
        evbuffer_free(request->buffer_out);
    }

    free(request->hooks);
    free(request);
}

/**
 * @brief create an overlay URI structure
 *
 * @return evhtp_uri_t
 */
static evhtp_uri_t *
_evhtp_uri_new(void) {
    evhtp_uri_t * uri;

    if (!(uri = calloc(sizeof(evhtp_uri_t), 1))) {
        return NULL;
    }

    return uri;
}

/**
 * @brief frees an overlay URI structure
 *
 * @param uri evhtp_uri_t
 */
static void
_evhtp_uri_free(evhtp_uri_t * uri) {
    if (uri == NULL) {
        return;
    }

    evhtp_query_free(uri->query);
    _evhtp_path_free(uri->path);

    free(uri->fragment);
    free(uri->query_raw);
    free(uri);
}

/**
 * @brief parses the path and file from an input buffer
 *
 * @details in order to properly create a structure that can match
 *          both a path and a file, this will parse a string into
 *          what it considers a path, and a file.
 *
 * @details if for example the input was "/a/b/c", the parser will
 *          consider "/a/b/" as the path, and "c" as the file.
 *
 * @param data raw input data (assumes a /path/[file] structure)
 * @param len length of the input data
 *
 * @return evhtp_request_t * on success, NULL on error.
 */
static evhtp_path_t *
_evhtp_path_new(const char * data, size_t len) {
    evhtp_path_t * req_path;
    const char   * data_end = (const char *)(data + len);
    char         * path     = NULL;
    char         * file     = NULL;

    if (!(req_path = calloc(sizeof(evhtp_path_t), 1))) {
        return NULL;
    }

    if (len == 0) {
        /*
         * odd situation here, no preceding "/", so just assume the path is "/"
         */
        path = strdup("/");
    } else if (*data != '/') {
        /* request like GET stupid HTTP/1.0, treat stupid as the file, and
         * assume the path is "/"
         */
        path = strdup("/");
        file = strndup(data, len);
    } else {
        if (data[len - 1] != '/') {
            /*
             * the last character in data is assumed to be a file, not the end of path
             * loop through the input data backwards until we find a "/"
             */
            size_t i;

            for (i = (len - 1); i != 0; i--) {
                if (data[i] == '/') {
                    /*
                     * we have found a "/" representing the start of the file,
                     * and the end of the path
                     */
                    size_t path_len;
                    size_t file_len;

                    path_len = (size_t)(&data[i] - data) + 1;
                    file_len = (size_t)(data_end - &data[i + 1]);

                    /* check for overflow */
                    if ((const char *)(data + path_len) > data_end) {
                        fprintf(stderr, "PATH Corrupted.. (path_len > len)\n");
                        free(req_path);
                        return NULL;
                    }

                    /* check for overflow */
                    if ((const char *)(&data[i + 1] + file_len) > data_end) {
                        fprintf(stderr, "FILE Corrupted.. (file_len > len)\n");
                        free(req_path);
                        return NULL;
                    }

                    path = strndup(data, path_len);
                    file = strndup(&data[i + 1], file_len);

                    break;
                }
            }

            if (i == 0 && data[i] == '/' && !file && !path) {
                /* drops here if the request is something like GET /foo */
                path = strdup("/");

                if (len > 1) {
                    file = strndup((const char *)(data + 1), len);
                }
            }
        } else {
            /* the last character is a "/", thus the request is just a path */
            path = strndup(data, len);
        }
    }

    if (len != 0) {
        req_path->full = strndup(data, len);
    }

    req_path->path = path;
    req_path->file = file;

    return req_path;
}     /* _evhtp_path_new */

static void
_evhtp_path_free(evhtp_path_t * path) {
    if (path == NULL) {
        return;
    }

    free(path->full);

    free(path->path);
    free(path->file);
    free(path->match_start);
    free(path->match_end);

    free(path);
}

static int
_evhtp_request_parser_start(htparser * p) {
    evhtp_connection_t * c = htparser_get_userdata(p);

    if (c->request) {
        if (c->request->finished == 1) {
            _evhtp_request_free(c->request);
        } else {
            return -1;
        }
    }

    if (!(c->request = _evhtp_request_new(c))) {
        return -1;
    }

    return 0;
}

static int
_evhtp_request_parser_args(htparser * p, const char * data, size_t len) {
    evhtp_connection_t * c   = htparser_get_userdata(p);
    evhtp_uri_t        * uri = c->request->uri;

    if (!(uri->query = evhtp_parse_query(data, len))) {
        c->request->status = EVHTP_RES_ERROR;
        return -1;
    }

    uri->query_raw = calloc(len + 1, 1);
    memcpy(uri->query_raw, data, len);

    return 0;
}

static int
_evhtp_request_parser_headers_start(htparser * p) {
    evhtp_connection_t * c = htparser_get_userdata(p);

    if ((c->request->status = _evhtp_headers_start_hook(c->request)) != EVHTP_RES_OK) {
        return -1;
    }

    return 0;
}

static int
_evhtp_request_parser_header_key(htparser * p, const char * data, size_t len) {
    evhtp_connection_t * c = htparser_get_userdata(p);
    char               * key_s;     /* = strndup(data, len); */
    evhtp_header_t     * hdr;

    key_s      = malloc(len + 1);
    key_s[len] = '\0';
    memcpy(key_s, data, len);

    if ((hdr = evhtp_header_key_add(c->request->headers_in, key_s, 0)) == NULL) {
        c->request->status = EVHTP_RES_FATAL;
        return -1;
    }

    hdr->k_heaped = 1;
    return 0;
}

static int
_evhtp_request_parser_header_val(htparser * p, const char * data, size_t len) {
    evhtp_connection_t * c = htparser_get_userdata(p);
    char               * val_s;
    evhtp_header_t     * header;

    val_s      = malloc(len + 1);
    val_s[len] = '\0';
    memcpy(val_s, data, len);

    if ((header = evhtp_header_val_add(c->request->headers_in, val_s, 0)) == NULL) {
        c->request->status = EVHTP_RES_FATAL;
        return -1;
    }

    header->v_heaped = 1;

    if ((c->request->status = _evhtp_header_hook(c->request, header)) != EVHTP_RES_OK) {
        return -1;
    }

    return 0;
}

static inline evhtp_t *
_evhtp_request_find_vhost(evhtp_t * evhtp, const char * name) {
    evhtp_t       * evhtp_vhost;
    evhtp_alias_t * evhtp_alias;

    TAILQ_FOREACH(evhtp_vhost, &evhtp->vhosts, next_vhost) {
        if (evhtp_vhost->server_name == NULL) {
            continue;
        }

        if (_evhtp_glob_match(evhtp_vhost->server_name, name) == 1) {
            return evhtp_vhost;
        }

        TAILQ_FOREACH(evhtp_alias, &evhtp_vhost->aliases, next) {
            if (evhtp_alias->alias == NULL) {
                continue;
            }

            if (_evhtp_glob_match(evhtp_alias->alias, name) == 1) {
                return evhtp_vhost;
            }
        }
    }

    return NULL;
}

static inline int
_evhtp_request_set_callbacks(evhtp_request_t * request) {
    evhtp_t            * evhtp;
    evhtp_connection_t * conn;
    evhtp_uri_t        * uri;
    evhtp_path_t       * path;
    evhtp_hooks_t      * hooks;
    evhtp_callback_t   * callback;
    evhtp_callback_cb    cb;
    void               * cbarg;

    if (request == NULL) {
        return -1;
    }

    if ((evhtp = request->htp) == NULL) {
        return -1;
    }

    if ((conn = request->conn) == NULL) {
        return -1;
    }

    if ((uri = request->uri) == NULL) {
        return -1;
    }

    if ((path = uri->path) == NULL) {
        return -1;
    }

    hooks    = NULL;
    callback = NULL;
    cb       = NULL;
    cbarg    = NULL;

    if ((callback = _evhtp_callback_find(evhtp->callbacks, path->path,
                                         &path->matched_soff, &path->matched_eoff))) {
        /* matched a callback using *just* the path (/a/b/c/) */
        cb    = callback->cb;
        cbarg = callback->cbarg;
        hooks = callback->hooks;
    } else if ((callback = _evhtp_callback_find(evhtp->callbacks, path->full,
                                                &path->matched_soff, &path->matched_eoff))) {
        /* matched a callback using both path and file (/a/b/c/d) */
        cb    = callback->cb;
        cbarg = callback->cbarg;
        hooks = callback->hooks;
    } else {
        /* no callbacks found for either case, use defaults */
        cb    = evhtp->defaults.cb;
        cbarg = evhtp->defaults.cbarg;

        path->matched_soff = 0;
        path->matched_eoff = (unsigned int)strlen(path->full);
    }

    if (path->match_start == NULL) {
        path->match_start = calloc(strlen(path->full) + 1, 1);
    }

    if (path->match_end == NULL) {
        path->match_end = calloc(strlen(path->full) + 1, 1);
    }

    if (path->matched_eoff - path->matched_soff) {
        memcpy(path->match_start, (void *)(path->full + path->matched_soff),
               path->matched_eoff - path->matched_soff);
    } else {
        memcpy(path->match_start, (void *)(path->full + path->matched_soff),
               strlen((const char *)(path->full + path->matched_soff)));
    }

    memcpy(path->match_end,
           (void *)(path->full + path->matched_eoff),
           strlen(path->full) - path->matched_eoff);

    if (hooks != NULL) {
        if (request->hooks == NULL) {
            request->hooks = malloc(sizeof(evhtp_hooks_t));
        }

        memcpy(request->hooks, hooks, sizeof(evhtp_hooks_t));
    }

    request->cb    = cb;
    request->cbarg = cbarg;

    return 0;
} /* _evhtp_request_set_callbacks */

static int
_evhtp_request_parser_hostname(htparser * p, const char * data, size_t len) {
    evhtp_connection_t * c = htparser_get_userdata(p);
    evhtp_t            * evhtp;
    evhtp_t            * evhtp_vhost;

#ifndef EVHTP_DISABLE_SSL
    if (c->vhost_via_sni == 1 && c->ssl != NULL) {
        /* use the SNI set hostname instead of the header hostname */
        const char * host;

        host = SSL_get_servername(c->ssl, TLSEXT_NAMETYPE_host_name);

        if ((c->request->status = _evhtp_hostname_hook(c->request, host)) != EVHTP_RES_OK) {
            return -1;
        }

        return 0;
    }
#endif

    evhtp = c->htp;

    /* since this is called after _evhtp_request_parser_path(), which already
     * setup callbacks for the URI, we must now attempt to find callbacks which
     * are specific to this host.
     */
    _evhtp_lock(evhtp);
    {
        if ((evhtp_vhost = _evhtp_request_find_vhost(evhtp, data))) {
            _evhtp_lock(evhtp_vhost);
            {
                /* if we found a match for the host, we must set the htp
                 * variables for both the connection and the request.
                 */
                c->htp          = evhtp_vhost;
                c->request->htp = evhtp_vhost;

                _evhtp_request_set_callbacks(c->request);
            }
            _evhtp_unlock(evhtp_vhost);
        }
    }
    _evhtp_unlock(evhtp);

    if ((c->request->status = _evhtp_hostname_hook(c->request, data)) != EVHTP_RES_OK) {
        return -1;
    }

    return 0;
} /* _evhtp_request_parser_hostname */

static int
_evhtp_request_parser_path(htparser * p, const char * data, size_t len) {
    evhtp_connection_t * c = htparser_get_userdata(p);
    evhtp_uri_t        * uri;
    evhtp_path_t       * path;

    if (!(uri = _evhtp_uri_new())) {
        c->request->status = EVHTP_RES_FATAL;
        return -1;
    }

    if (!(path = _evhtp_path_new(data, len))) {
        _evhtp_uri_free(uri);
        c->request->status = EVHTP_RES_FATAL;
        return -1;
    }

    uri->path          = path;
    uri->scheme        = htparser_get_scheme(p);

    c->request->method = htparser_get_method(p);
    c->request->uri    = uri;

    _evhtp_lock(c->htp);
    {
        _evhtp_request_set_callbacks(c->request);
    }
    _evhtp_unlock(c->htp);

    if ((c->request->status = _evhtp_path_hook(c->request, path)) != EVHTP_RES_OK) {
        return -1;
    }

    return 0;
}     /* _evhtp_request_parser_path */

static int
_evhtp_request_parser_headers(htparser * p) {
    evhtp_connection_t * c = htparser_get_userdata(p);

    /* XXX proto should be set with htparsers on_hdrs_begin hook */
    c->request->keepalive = htparser_should_keep_alive(p);
    c->request->proto     = _evhtp_protocol(htparser_get_major(p), htparser_get_minor(p));
    c->request->status    = _evhtp_headers_hook(c->request, c->request->headers_in);

    if (c->request->status != EVHTP_RES_OK) {
        return -1;
    }

    if (!evhtp_header_find(c->request->headers_in, "Expect")) {
        return 0;
    }

    evbuffer_add_printf(bufferevent_get_output(c->bev),
                        "HTTP/%d.%d 100 Continue\r\n\r\n",
                        htparser_get_major(p),
                        htparser_get_minor(p));

    return 0;
}

static int
_evhtp_request_parser_body(htparser * p, const char * data, size_t len) {
    evhtp_connection_t * c   = htparser_get_userdata(p);
    evbuf_t            * buf = evbuffer_new();
    int                  res = 0;

    evbuffer_add(buf, data, len);

    if ((c->request->status = _evhtp_body_hook(c->request, buf)) != EVHTP_RES_OK) {
        res = -1;
    }

    if (evbuffer_get_length(buf)) {
        evbuffer_add_buffer(c->request->buffer_in, buf);
    }

    evbuffer_free(buf);

    return res;
}

static int
_evhtp_request_parser_chunk_new(htparser * p) {
    evhtp_connection_t * c = htparser_get_userdata(p);

    if ((c->request->status = _evhtp_chunk_new_hook(c->request,
                                                    htparser_get_content_length(p))) != EVHTP_RES_OK) {
        return -1;
    }

    return 0;
}

static int
_evhtp_request_parser_chunk_fini(htparser * p) {
    evhtp_connection_t * c = htparser_get_userdata(p);

    if ((c->request->status = _evhtp_chunk_fini_hook(c->request)) != EVHTP_RES_OK) {
        return -1;
    }

    return 0;
}

static int
_evhtp_request_parser_chunks_fini(htparser * p) {
    evhtp_connection_t * c = htparser_get_userdata(p);

    if ((c->request->status = _evhtp_chunks_fini_hook(c->request)) != EVHTP_RES_OK) {
        return -1;
    }

    return 0;
}

static int
_evhtp_request_parser_fini(htparser * p) {
    evhtp_connection_t * c = htparser_get_userdata(p);

    /* c->request->finished = 1; */

    /*
     * XXX c->request should never be NULL, but we have found some path of
     * execution where this actually happens. We will check for now, but the bug
     * path needs to be tracked down.
     *
     */
    if (c->request && c->request->cb) {
        (c->request->cb)(c->request, c->request->cbarg);
    }

    return 0;
}

static int
_evhtp_create_headers(evhtp_header_t * header, void * arg) {
    evbuf_t * buf = arg;

    evbuffer_add(buf, header->key, header->klen);
    evbuffer_add(buf, ": ", 2);
    evbuffer_add(buf, header->val, header->vlen);
    evbuffer_add(buf, "\r\n", 2);
    return 0;
}

static evbuf_t *
_evhtp_create_reply(evhtp_request_t * request, evhtp_res code) {
    evbuf_t    * buf          = evbuffer_new();
    const char * content_type = evhtp_header_find(request->headers_out, "Content-Type");

    if (htparser_get_multipart(request->conn->parser) == 1) {
        goto check_proto;
    }

    if (evbuffer_get_length(request->buffer_out) && request->chunked == 0) {
        /* add extra headers (like content-length/type) if not already present */

        if (!evhtp_header_find(request->headers_out, "Content-Length")) {
            char lstr[128];
            int  sres;

            sres = snprintf(lstr, sizeof(lstr), "%zu",
                            evbuffer_get_length(request->buffer_out));

            if (sres >= sizeof(lstr) || sres < 0) {
                /* overflow condition, this should never happen, but if it does,
                 * well lets just shut the connection down */
                request->keepalive = 0;
                goto check_proto;
            }

            evhtp_headers_add_header(request->headers_out,
                                     evhtp_header_new("Content-Length", lstr, 0, 1));
        }

        if (!content_type) {
            evhtp_headers_add_header(request->headers_out,
                                     evhtp_header_new("Content-Type", "text/plain", 0, 0));
        }
    } else {
        if (!evhtp_header_find(request->headers_out, "Content-Length")) {
            const char * chunked = evhtp_header_find(request->headers_out,
                                                     "transfer-encoding");

            if (!chunked || !strstr(chunked, "chunked")) {
                evhtp_headers_add_header(request->headers_out,
                                         evhtp_header_new("Content-Length", "0", 0, 0));
            }
        }
    }

check_proto:
    /* add the proper keep-alive type headers based on http version */
    switch (request->proto) {
        case EVHTP_PROTO_11:
            if (request->keepalive == 0) {
                /* protocol is HTTP/1.1 but client wanted to close */
                evhtp_headers_add_header(request->headers_out,
                                         evhtp_header_new("Connection", "close", 0, 0));
            }
            break;
        case EVHTP_PROTO_10:
            if (request->keepalive == 1) {
                /* protocol is HTTP/1.0 and clients wants to keep established */
                evhtp_headers_add_header(request->headers_out,
                                         evhtp_header_new("Connection", "keep-alive", 0, 0));
            }
            break;
        default:
            /* this sometimes happens when a response is made but paused before
             * the method has been parsed */
            htparser_set_major(request->conn->parser, 1);
            htparser_set_minor(request->conn->parser, 0);
            break;
    } /* switch */

    /* add the status line */
    evbuffer_add_printf(buf, "HTTP/%d.%d %d %s\r\n",
                        htparser_get_major(request->conn->parser),
                        htparser_get_minor(request->conn->parser),
                        code, status_code_to_str(code));

    evhtp_headers_for_each(request->headers_out, _evhtp_create_headers, buf);
    evbuffer_add(buf, "\r\n", 2);

    if (evbuffer_get_length(request->buffer_out)) {
        evbuffer_add_buffer(buf, request->buffer_out);
    }

    return buf;
}     /* _evhtp_create_reply */

static void
_evhtp_connection_resumecb(int fd, short events, void * arg) {
    evhtp_connection_t * c = arg;

    if (c->request) {
        c->request->status = EVHTP_RES_OK;
    }

    return _evhtp_connection_readcb(c->bev, c);
}

static void
_evhtp_connection_readcb(evbev_t * bev, void * arg) {
    evhtp_connection_t * c = arg;
    void               * buf;
    size_t               nread;
    size_t               avail;

    avail = evbuffer_get_length(bufferevent_get_input(bev));

    if (c->request) {
        c->request->status = EVHTP_RES_OK;
    }

    buf   = evbuffer_pullup(bufferevent_get_input(bev), avail);
    nread = htparser_run(c->parser, &request_psets, (const char *)buf, avail);

    if (c->owner != 1) {
        /*
         * someone has taken the ownership of this connection, we still need to
         * drain the input buffer that had been read up to this point.
         */
        evbuffer_drain(bufferevent_get_input(bev), nread);
        return evhtp_connection_free(c);
    }

    if (avail != nread) {
        if (c->request && c->request->status == EVHTP_RES_PAUSE) {
            evhtp_request_pause(c->request);
        } else {
            return evhtp_connection_free(c);
        }
    }

    evbuffer_drain(bufferevent_get_input(bev), nread);
}

static void
_evhtp_connection_writecb(evbev_t * bev, void * arg) {
    evhtp_connection_t * c = arg;

    if (c->request == NULL) {
        return;
    }

    if (c->request->finished == 0 || evbuffer_get_length(bufferevent_get_output(bev))) {
        return;
    }

    if (c->request->keepalive) {
        _evhtp_request_free(c->request);

        c->request = NULL;

        if (c->htp->parent && c->vhost_via_sni == 0) {
            /* this request was servied by a virtual host evhtp_t structure
             * which was *NOT* found via SSL SNI lookup. In this case we want to
             * reset our connections evhtp_t structure back to the original so
             * that subsequent requests can have a different Host: header.
             */
            evhtp_t * orig_htp = c->htp->parent;

            c->htp = orig_htp;
        }

        htparser_init(c->parser, htp_type_request);

        return htparser_set_userdata(c->parser, c);
    } else {
        return evhtp_connection_free(c);
    }

    return;
}

static void
_evhtp_connection_eventcb(evbev_t * bev, short events, void * arg) {
    evhtp_connection_t * c;

    if ((events & BEV_EVENT_CONNECTED)) {
        return;
    }

    c = arg;

    if (c->ssl && !(events & BEV_EVENT_EOF)) {
        /* XXX need to do better error handling for SSL specific errors */
        c->error = 1;

        if (c->request) {
            c->request->error = 1;
        }
    }

    c->error = 1;

    if (c->request && c->request->hooks && c->request->hooks->on_error) {
        (*c->request->hooks->on_error)(c->request, events,
                                       c->request->hooks->on_error_arg);
    }

    return evhtp_connection_free((evhtp_connection_t *)arg);
}

static int
_evhtp_run_pre_accept(evhtp_t * htp, evhtp_connection_t * conn) {
    void    * args;
    evhtp_res res;

    if (htp->defaults.pre_accept == NULL) {
        return 0;
    }

    args = htp->defaults.pre_accept_cbarg;
    res  = htp->defaults.pre_accept(conn, args);

    if (res != EVHTP_RES_OK) {
        return -1;
    }

    return 0;
}

static int
_evhtp_connection_accept(evbase_t * evbase, evhtp_connection_t * connection) {
    struct timeval * c_recv_timeo;
    struct timeval * c_send_timeo;

    if (_evhtp_run_pre_accept(connection->htp, connection) < 0) {
        evutil_closesocket(connection->sock);
        return -1;
    }

#ifndef EVHTP_DISABLE_SSL
    if (connection->htp->ssl_ctx != NULL) {
        connection->ssl = SSL_new(connection->htp->ssl_ctx);
        connection->bev = bufferevent_openssl_socket_new(evbase,
                                                         connection->sock,
                                                         connection->ssl,
                                                         BUFFEREVENT_SSL_ACCEPTING,
                                                         connection->htp->bev_flags);
        SSL_set_app_data(connection->ssl, connection);
        goto end;
    }
#endif

    connection->bev = bufferevent_socket_new(evbase,
                                             connection->sock,
                                             connection->htp->bev_flags);
#ifndef EVHTP_DISABLE_SSL
end:
#endif

    if (connection->recv_timeo.tv_sec || connection->recv_timeo.tv_usec) {
        c_recv_timeo = &connection->recv_timeo;
    } else {
        c_recv_timeo = connection->htp->recv_timeo;
    }

    if (connection->send_timeo.tv_sec || connection->send_timeo.tv_usec) {
        c_send_timeo = &connection->send_timeo;
    } else {
        c_send_timeo = connection->htp->send_timeo;
    }

    evhtp_connection_set_timeouts(connection, c_recv_timeo, c_send_timeo);

    connection->resume_ev = event_new(evbase, -1, EV_READ | EV_PERSIST,
                                      _evhtp_connection_resumecb, connection);
    event_add(connection->resume_ev, NULL);

    bufferevent_enable(connection->bev, EV_READ);
    bufferevent_setcb(connection->bev,
                      _evhtp_connection_readcb,
                      _evhtp_connection_writecb,
                      _evhtp_connection_eventcb, connection);

    return 0;
}     /* _evhtp_connection_accept */

static void
_evhtp_default_request_cb(evhtp_request_t * request, void * arg) {
    return evhtp_send_reply(request, EVHTP_RES_NOTFOUND);
}

static evhtp_connection_t *
_evhtp_connection_new(evhtp_t * htp, int sock) {
    evhtp_connection_t * connection;

    if (!(connection = calloc(sizeof(evhtp_connection_t), 1))) {
        return NULL;
    }

    connection->error  = 0;
    connection->owner  = 1;
    connection->sock   = sock;
    connection->htp    = htp;
    connection->parser = htparser_new();

    htparser_init(connection->parser, htp_type_request);
    htparser_set_userdata(connection->parser, connection);

    return connection;
}

#ifdef LIBEVENT_HAS_SHUTDOWN
#ifndef EVHTP_DISABLE_SSL
static void
_evhtp_shutdown_eventcb(evbev_t * bev, short events, void * arg) {
}

#endif
#endif

static int
_evhtp_run_post_accept(evhtp_t * htp, evhtp_connection_t * connection) {
    void    * args;
    evhtp_res res;

    if (htp->defaults.post_accept == NULL) {
        return 0;
    }

    args = htp->defaults.post_accept_cbarg;
    res  = htp->defaults.post_accept(connection, args);

    if (res != EVHTP_RES_OK) {
        return -1;
    }

    return 0;
}

#ifndef EVHTP_DISABLE_EVTHR
static void
_evhtp_run_in_thread(evthr_t * thr, void * arg, void * shared) {
    evhtp_t            * htp        = shared;
    evhtp_connection_t * connection = arg;

    connection->evbase = evthr_get_base(thr);
    connection->thread = thr;

    evthr_inc_backlog(connection->thread);

    if (_evhtp_connection_accept(connection->evbase, connection) < 0) {
        return evhtp_connection_free(connection);
    }

    if (_evhtp_run_post_accept(htp, connection) < 0) {
        return evhtp_connection_free(connection);
    }
}

#endif

static void
_evhtp_accept_cb(evserv_t * serv, int fd, struct sockaddr * s, int sl, void * arg) {
    evhtp_t            * htp = arg;
    evhtp_connection_t * connection;

    if (!(connection = _evhtp_connection_new(htp, fd))) {
        return;
    }

    connection->saddr = malloc(sl);
    memcpy(connection->saddr, s, sl);

#ifndef EVHTP_DISABLE_EVTHR
    if (htp->thr_pool != NULL) {
        if (evthr_pool_defer(htp->thr_pool, _evhtp_run_in_thread, connection) != EVTHR_RES_OK) {
            evutil_closesocket(connection->sock);
            return evhtp_connection_free(connection);
        }
        return;
    }
#endif
    connection->evbase = htp->evbase;

    if (_evhtp_connection_accept(htp->evbase, connection) < 0) {
        return evhtp_connection_free(connection);
    }

    if (_evhtp_run_post_accept(htp, connection) < 0) {
        return evhtp_connection_free(connection);
    }
}

#ifndef EVHTP_DISABLE_SSL
#ifndef EVHTP_DISABLE_EVTHR
static unsigned long
_evhtp_ssl_get_thread_id(void) {
    return (unsigned long)pthread_self();
}

static void
_evhtp_ssl_thread_lock(int mode, int type, const char * file, int line) {
    if (type < ssl_num_locks) {
        if (mode & CRYPTO_LOCK) {
            pthread_mutex_lock(&(ssl_locks[type]));
        } else {
            pthread_mutex_unlock(&(ssl_locks[type]));
        }
    }
}

#endif
static void
_evhtp_ssl_delete_scache_ent(evhtp_ssl_ctx_t * ctx, evhtp_ssl_sess_t * sess) {
    evhtp_t         * htp;
    evhtp_ssl_cfg_t * cfg;
    unsigned char   * sid;
    unsigned int      slen;

    htp  = (evhtp_t *)SSL_CTX_get_app_data(ctx);
    cfg  = htp->ssl_cfg;

    sid  = sess->session_id;
    slen = sess->session_id_length;

    if (cfg->scache_del) {
        (cfg->scache_del)(htp, sid, slen);
    }
}

static int
_evhtp_ssl_add_scache_ent(evhtp_ssl_t * ssl, evhtp_ssl_sess_t * sess) {
    evhtp_connection_t * connection;
    evhtp_ssl_cfg_t    * cfg;
    unsigned char      * sid;
    int                  slen;

    connection = (evhtp_connection_t *)SSL_get_app_data(ssl);
    cfg        = connection->htp->ssl_cfg;

    sid        = sess->session_id;
    slen       = sess->session_id_length;

    SSL_set_timeout(sess, cfg->scache_timeout);

    if (cfg->scache_add) {
        return (cfg->scache_add)(connection, sid, slen, sess);
    }

    return 0;
}

static evhtp_ssl_sess_t *
_evhtp_ssl_get_scache_ent(evhtp_ssl_t * ssl, unsigned char * sid, int sid_len, int * copy) {
    evhtp_connection_t * connection;
    evhtp_ssl_cfg_t    * cfg;
    evhtp_ssl_sess_t   * sess;

    connection = (evhtp_connection_t * )SSL_get_app_data(ssl);
    cfg        = connection->htp->ssl_cfg;
    sess       = NULL;

    if (cfg->scache_get) {
        sess = (cfg->scache_get)(connection, sid, sid_len);
    }

    *copy = 0;

    return sess;
}

static int
_evhtp_ssl_servername(evhtp_ssl_t * ssl, int * unused, void * arg) {
    const char         * sname;
    evhtp_connection_t * connection;
    evhtp_t            * evhtp;
    evhtp_t            * evhtp_vhost;

    if (!(sname = SSL_get_servername(ssl, TLSEXT_NAMETYPE_host_name))) {
        return SSL_TLSEXT_ERR_NOACK;
    }

    if (!(connection = SSL_get_app_data(ssl))) {
        return SSL_TLSEXT_ERR_NOACK;
    }

    if (!(evhtp = connection->htp)) {
        return SSL_TLSEXT_ERR_NOACK;
    }

    if ((evhtp_vhost = _evhtp_request_find_vhost(evhtp, sname))) {
        connection->htp           = evhtp_vhost;
        connection->vhost_via_sni = 1;

        SSL_set_SSL_CTX(ssl, evhtp_vhost->ssl_ctx);

        return SSL_TLSEXT_ERR_OK;
    }

    return SSL_TLSEXT_ERR_NOACK;
} /* _evhtp_ssl_servername */

#endif

/*
 * PUBLIC FUNCTIONS
 */

htp_method
evhtp_request_get_method(evhtp_request_t * r) {
    return htparser_get_method(r->conn->parser);
}

/**
 * @brief pauses a connection (disables reading)
 *
 * @param c a evhtp_connection_t * structure
 */
void
evhtp_connection_pause(evhtp_connection_t * c) {
    if ((bufferevent_get_enabled(c->bev) & EV_READ)) {
        bufferevent_disable(c->bev, EV_READ);
    }
}

/**
 * @brief resumes a connection (enables reading) and activates resume event.
 *
 * @param c
 */
void
evhtp_connection_resume(evhtp_connection_t * c) {
    if (!(bufferevent_get_enabled(c->bev) & EV_READ)) {
        bufferevent_enable(c->bev, EV_READ);
        event_active(c->resume_ev, EV_WRITE, 1);
    }
}

/**
 * @brief Wrapper around evhtp_connection_pause
 *
 * @see evhtp_connection_pause
 *
 * @param request
 */
void
evhtp_request_pause(evhtp_request_t * request) {
    request->status = EVHTP_RES_PAUSE;
    return evhtp_connection_pause(request->conn);
}

/**
 * @brief Wrapper around evhtp_connection_resume
 *
 * @see evhtp_connection_resume
 *
 * @param request
 */
void
evhtp_request_resume(evhtp_request_t * request) {
    return evhtp_connection_resume(request->conn);
}

evhtp_header_t *
evhtp_header_key_add(evhtp_headers_t * headers, const char * key, char kalloc) {
    evhtp_header_t * header;

    if (!(header = evhtp_header_new(key, NULL, kalloc, 0))) {
        return NULL;
    }

    evhtp_headers_add_header(headers, header);

    return header;
}

evhtp_header_t *
evhtp_header_val_add(evhtp_headers_t * headers, const char * val, char valloc) {
    evhtp_header_t * header = TAILQ_LAST(headers, evhtp_headers_s);

    if (header == NULL) {
        return NULL;
    }

    header->vlen = strlen(val);

    if (valloc == 1) {
        header->val = malloc(header->vlen + 1);
        header->val[header->vlen] = '\0';
        memcpy(header->val, val, header->vlen);
    } else {
        header->val = (char *)val;
    }

    header->v_heaped = valloc;

    return header;
}

evhtp_kvs_t *
evhtp_kvs_new(void) {
    evhtp_kvs_t * kvs = malloc(sizeof(evhtp_kvs_t));

    TAILQ_INIT(kvs);
    return kvs;
}

evhtp_kv_t *
evhtp_kv_new(const char * key, const char * val, char kalloc, char valloc) {
    evhtp_kv_t * kv;

    if (!(kv = malloc(sizeof(evhtp_kv_t)))) {
        return NULL;
    }

    kv->k_heaped = kalloc;
    kv->v_heaped = valloc;
    kv->klen     = 0;
    kv->vlen     = 0;

    if (key != NULL) {
        kv->klen = strlen(key);

        if (kalloc == 1) {
            char * s = malloc(kv->klen + 1);

            s[kv->klen] = '\0';
            memcpy(s, key, kv->klen);
            kv->key     = s;
        } else {
            kv->key = (char *)key;
        }
    }

    if (val != NULL) {
        kv->vlen = strlen(val);

        if (valloc == 1) {
            char * s = malloc(kv->vlen + 1);

            s[kv->vlen] = '\0';
            memcpy(s, val, kv->vlen);
            kv->val     = s;
        } else {
            kv->val = (char *)val;
        }
    }

    return kv;
}     /* evhtp_kv_new */

void
evhtp_kv_free(evhtp_kv_t * kv) {
    if (kv == NULL) {
        return;
    }

    if (kv->k_heaped) {
        free(kv->key);
    }

    if (kv->v_heaped) {
        free(kv->val);
    }

    free(kv);
}

void
evhtp_kv_rm_and_free(evhtp_kvs_t * kvs, evhtp_kv_t * kv) {
    if (kvs == NULL || kv == NULL) {
        return;
    }

    TAILQ_REMOVE(kvs, kv, next);

    evhtp_kv_free(kv);
}

void
evhtp_kvs_free(evhtp_kvs_t * kvs) {
    evhtp_kv_t * kv;
    evhtp_kv_t * save;

    if (kvs == NULL) {
        return;
    }

    for (kv = TAILQ_FIRST(kvs); kv != NULL; kv = save) {
        save = TAILQ_NEXT(kv, next);

        TAILQ_REMOVE(kvs, kv, next);

        evhtp_kv_free(kv);
    }

    free(kvs);
}

int
evhtp_kvs_for_each(evhtp_kvs_t * kvs, evhtp_kvs_iterator cb, void * arg) {
    evhtp_kv_t * kv;

    TAILQ_FOREACH(kv, kvs, next) {
        int res;

        if ((res = cb(kv, arg))) {
            return res;
        }
    }

    return 0;
}

const char *
evhtp_kv_find(evhtp_kvs_t * kvs, const char * key) {
    evhtp_kv_t * kv;

    if (kvs == NULL || key == NULL) {
        return NULL;
    }

    TAILQ_FOREACH(kv, kvs, next) {
        if (strcasecmp(kv->key, key) == 0) {
            return kv->val;
        }
    }

    return NULL;
}

evhtp_kv_t *
evhtp_kvs_find_kv(evhtp_kvs_t * kvs, const char * key) {
    evhtp_kv_t * kv;

    if (kvs == NULL || key == NULL) {
        return NULL;
    }

    TAILQ_FOREACH(kv, kvs, next) {
        if (strcasecmp(kv->key, key) == 0) {
            return kv;
        }
    }

    return NULL;
}

void
evhtp_kvs_add_kv(evhtp_kvs_t * kvs, evhtp_kv_t * kv) {
    if (kvs == NULL || kv == NULL) {
        return;
    }

    TAILQ_INSERT_TAIL(kvs, kv, next);
}

typedef enum {
    s_query_start = 0,
    s_query_question_mark,
    s_query_separator,
    s_query_key,
    s_query_val,
    s_query_key_hex_1,
    s_query_key_hex_2,
    s_query_val_hex_1,
    s_query_val_hex_2,
    s_query_done
} query_parser_state;

static inline int
evhtp_is_hex_query_char(unsigned char ch) {
    switch (ch) {
        case 'a': case 'A':
        case 'b': case 'B':
        case 'c': case 'C':
        case 'd': case 'D':
        case 'e': case 'E':
        case 'f': case 'F':
        case '0':
        case '1':
        case '2':
        case '3':
        case '4':
        case '5':
        case '6':
        case '7':
        case '8':
        case '9':
            return 1;
        default:
            return 0;
    } /* switch */
}

enum unscape_state {
    unscape_state_start = 0,
    unscape_state_hex1,
    unscape_state_hex2
};

int
evhtp_unescape_string(unsigned char ** out, unsigned char * str, size_t str_len) {
    unsigned char    * optr;
    unsigned char    * sptr;
    unsigned char      d;
    unsigned char      ch;
    unsigned char      c;
    size_t             i;
    enum unscape_state state;

    if (out == NULL || *out == NULL) {
        return -1;
    }

    state = unscape_state_start;
    optr  = *out;
    sptr  = str;
    d     = 0;

    for (i = 0; i < str_len; i++) {
        ch = *sptr++;

        switch (state) {
            case unscape_state_start:
                if (ch == '%') {
                    state = unscape_state_hex1;
                    break;
                }

                *optr++ = ch;

                break;
            case unscape_state_hex1:
                if (ch >= '0' && ch <= '9') {
                    d     = (unsigned char)(ch - '0');
                    state = unscape_state_hex2;
                    break;
                }

                c = (unsigned char)(ch | 0x20);

                if (c >= 'a' && c <= 'f') {
                    d     = (unsigned char)(c - 'a' + 10);
                    state = unscape_state_hex2;
                    break;
                }

                state   = unscape_state_start;
                *optr++ = ch;
                break;
            case unscape_state_hex2:
                state   = unscape_state_start;

                if (ch >= '0' && ch <= '9') {
                    ch      = (unsigned char)((d << 4) + ch - '0');

                    *optr++ = ch;
                    break;
                }

                c = (unsigned char)(ch | 0x20);

                if (c >= 'a' && c <= 'f') {
                    ch      = (unsigned char)((d << 4) + c - 'a' + 10);
                    *optr++ = ch;
                    break;
                }

                break;
        } /* switch */
    }

    return 0;
}         /* evhtp_unescape_string */

evhtp_query_t *
evhtp_parse_query(const char * query, size_t len) {
    evhtp_query_t    * query_args;
    query_parser_state state   = s_query_start;
    char             * key_buf = NULL;
    char             * val_buf = NULL;
    int                key_idx;
    int                val_idx;
    int                res;
    unsigned char      ch;
    size_t             i;

    query_args = evhtp_query_new();

    if (!(key_buf = malloc(len))) {
        return NULL;
    }

    if (!(val_buf = malloc(len))) {
        free(key_buf);
        return NULL;
    }

    key_idx = 0;
    val_idx = 0;

    for (i = 0; i < len; i++) {
        res = 0;
        ch  = query[i];

        if (key_idx >= len || val_idx >= len) {
            res = -1;
            goto error;
        }

        switch (state) {
            case s_query_start:
                memset(key_buf, 0, len);
                memset(val_buf, 0, len);

                key_idx = 0;
                val_idx = 0;

                switch (ch) {
                    case '?':
                        state = s_query_key;
                        break;
                    case '/':
                        state = s_query_question_mark;
                        break;
                    default:
                        state = s_query_key;
                        goto query_key;
                }

                break;
            case s_query_question_mark:
                switch (ch) {
                    case '?':
                        state = s_query_key;
                        break;
                    case '/':
                        state = s_query_question_mark;
                        break;
                    default:
                        res   = -1;
                        goto error;
                }
                break;
query_key:
            case s_query_key:
                switch (ch) {
                    case '=':
                        state = s_query_val;
                        break;
                    case '%':
                        key_buf[key_idx++] = ch;
                        key_buf[key_idx] = '\0';
                        state = s_query_key_hex_1;
                        break;
                    default:
                        key_buf[key_idx++] = ch;
                        key_buf[key_idx]   = '\0';
                        break;
                }
                break;
            case s_query_key_hex_1:
                if (!evhtp_is_hex_query_char(ch)) {
                    res = -1;
                    goto error;
                }

                key_buf[key_idx++] = ch;
                key_buf[key_idx]   = '\0';

                state = s_query_key_hex_2;
                break;
            case s_query_key_hex_2:
                if (!evhtp_is_hex_query_char(ch)) {
                    res = -1;
                    goto error;
                }

                key_buf[key_idx++] = ch;
                key_buf[key_idx]   = '\0';

                state = s_query_key;
                break;
            case s_query_val:
                switch (ch) {
                    case ';':
                    case '&':
                        evhtp_kvs_add_kv(query_args, evhtp_kv_new(key_buf, val_buf, 1, 1));

                        memset(key_buf, 0, len);
                        memset(val_buf, 0, len);

                        key_idx            = 0;
                        val_idx            = 0;

                        state              = s_query_key;

                        break;
                    case '%':
                        val_buf[val_idx++] = ch;
                        val_buf[val_idx]   = '\0';

                        state              = s_query_val_hex_1;
                        break;
                    default:
                        val_buf[val_idx++] = ch;
                        val_buf[val_idx]   = '\0';

                        break;
                }     /* switch */
                break;
            case s_query_val_hex_1:
                if (!evhtp_is_hex_query_char(ch)) {
                    res = -1;
                    goto error;
                }

                val_buf[val_idx++] = ch;
                val_buf[val_idx]   = '\0';

                state = s_query_val_hex_2;
                break;
            case s_query_val_hex_2:
                if (!evhtp_is_hex_query_char(ch)) {
                    res = -1;
                    goto error;
                }

                val_buf[val_idx++] = ch;
                val_buf[val_idx]   = '\0';

                state = s_query_val;
                break;
            default:
                /* bad state */
                res   = -1;
                goto error;
        }       /* switch */
    }

    if (key_idx && val_idx) {
        evhtp_kvs_add_kv(query_args, evhtp_kv_new(key_buf, val_buf, 1, 1));
    }

    free(key_buf);
    free(val_buf);

    return query_args;
error:
    free(key_buf);
    free(val_buf);

    return NULL;
}     /* evhtp_parse_query */

void
evhtp_send_reply_start(evhtp_request_t * request, evhtp_res code) {
    evhtp_connection_t * c;
    evbuf_t            * reply_buf;

    c = evhtp_request_get_connection(request);

    if (!(reply_buf = _evhtp_create_reply(request, code))) {
        return evhtp_connection_free(c);
    }

    bufferevent_write_buffer(c->bev, reply_buf);
    evbuffer_free(reply_buf);
}

void
evhtp_send_reply_body(evhtp_request_t * request, evbuf_t * buf) {
    evhtp_connection_t * c;

    c = request->conn;

    bufferevent_write_buffer(c->bev, buf);
}

void
evhtp_send_reply_end(evhtp_request_t * request) {
    request->finished = 1;

    return _evhtp_connection_writecb(evhtp_request_get_bev(request),
                                     evhtp_request_get_connection(request));
}

void
evhtp_send_reply(evhtp_request_t * request, evhtp_res code) {
    evhtp_connection_t * c;
    evbuf_t            * reply_buf;

    c = evhtp_request_get_connection(request);
    request->finished = 1;

    if (!(reply_buf = _evhtp_create_reply(request, code))) {
        return evhtp_connection_free(request->conn);
    }

    bufferevent_write_buffer(evhtp_connection_get_bev(c), reply_buf);
    evbuffer_free(reply_buf);
}

int
evhtp_response_needs_body(const evhtp_res code, const htp_method method) {
    return code != EVHTP_RES_NOCONTENT &&
           code != EVHTP_RES_NOTMOD &&
           (code < 100 || code >= 200) &&
           method != htp_method_HEAD;
}

void
evhtp_send_reply_chunk_start(evhtp_request_t * request, evhtp_res code) {
    evhtp_header_t * content_len;

    if (evhtp_response_needs_body(code, request->method)) {
        content_len = evhtp_headers_find_header(request->headers_out, "Content-Length");

        switch (request->proto) {
            case EVHTP_PROTO_11:

                /*
                 * prefer HTTP/1.1 chunked encoding to closing the connection;
                 * note RFC 2616 section 4.4 forbids it with Content-Length:
                 * and it's not necessary then anyway.
                 */

                evhtp_kv_rm_and_free(request->headers_out, content_len);
                request->chunked = 1;
                break;
            case EVHTP_PROTO_10:
                /*
                 * HTTP/1.0 can be chunked as long as the Content-Length header
                 * is set to 0
                 */
                evhtp_kv_rm_and_free(request->headers_out, content_len);

                evhtp_headers_add_header(request->headers_out,
                                         evhtp_header_new("Content-Length", "0", 0, 0));

                request->chunked = 1;
                break;
            default:
                request->chunked = 0;
                break;
        } /* switch */
    } else {
        request->chunked = 0;
    }

    if (request->chunked == 1) {
        evhtp_headers_add_header(request->headers_out,
                                 evhtp_header_new("Transfer-Encoding", "chunked", 0, 0));

        /*
         * if data already exists on the output buffer, we automagically convert
         * it to the first chunk.
         */
        if (evbuffer_get_length(request->buffer_out) > 0) {
            char lstr[128];
            int  sres;

            sres = snprintf(lstr, sizeof(lstr), "%x\r\n",
                            (unsigned)evbuffer_get_length(request->buffer_out));

            if (sres >= sizeof(lstr) || sres < 0) {
                /* overflow condition, shouldn't ever get here, but lets
                 * terminate the connection asap */
                goto end;
            }

            evbuffer_prepend(request->buffer_out, lstr, strlen(lstr));
            evbuffer_add(request->buffer_out, "\r\n", 2);
        }
    }

end:
    evhtp_send_reply_start(request, code);
} /* evhtp_send_reply_chunk_start */

void
evhtp_send_reply_chunk(evhtp_request_t * request, evbuf_t * buf) {
    evbuf_t * output;

    output = bufferevent_get_output(request->conn->bev);

    if (evbuffer_get_length(buf) == 0) {
        return;
    }
    if (request->chunked) {
        evbuffer_add_printf(output, "%x\r\n",
                            (unsigned)evbuffer_get_length(buf));
    }
    evhtp_send_reply_body(request, buf);
    if (request->chunked) {
        evbuffer_add(output, "\r\n", 2);
    }
    bufferevent_flush(request->conn->bev, EV_WRITE, BEV_FLUSH);
}

void
evhtp_send_reply_chunk_end(evhtp_request_t * request) {
    if (request->chunked) {
        evbuffer_add(bufferevent_get_output(evhtp_request_get_bev(request)),
                     "0\r\n\r\n", 5);
    }

    evhtp_send_reply_end(request);
}

int
evhtp_bind_sockaddr(evhtp_t * htp, struct sockaddr * sa, size_t sin_len, int backlog) {
    signal(SIGPIPE, SIG_IGN);

    htp->server = evconnlistener_new_bind(htp->evbase, _evhtp_accept_cb, (void *)htp,
                                          LEV_OPT_THREADSAFE | LEV_OPT_CLOSE_ON_FREE | LEV_OPT_REUSEABLE,
                                          backlog, sa, sin_len);

#ifdef USE_DEFER_ACCEPT
    {
        evutil_socket_t sock;
        int             one = 1;

        sock = evconnlistener_get_fd(htp->server);

        setsockopt(sock, IPPROTO_TCP, TCP_DEFER_ACCEPT, &one, (ev_socklen_t)sizeof(one));
        setsockopt(sock, IPPROTO_TCP, TCP_NODELAY, &one, (ev_socklen_t)sizeof(one));
    }
#endif

    return htp->server ? 0 : -1;
}

int
evhtp_bind_socket(evhtp_t * htp, const char * baddr, uint16_t port, int backlog) {
    struct sockaddr_in  sin;
    struct sockaddr_in6 sin6;

#ifndef NO_SYS_UN
    struct sockaddr_un sun;
#endif
    struct sockaddr  * sa;
    size_t             sin_len;

    memset(&sin, 0, sizeof(sin));

    if (!strncmp(baddr, "ipv6:", 5)) {
        memset(&sin6, 0, sizeof(sin6));

        baddr           += 5;
        sin_len          = sizeof(struct sockaddr_in6);
        sin6.sin6_port   = htons(port);
        sin6.sin6_family = AF_INET6;

        evutil_inet_pton(AF_INET6, baddr, &sin6.sin6_addr);
        sa = (struct sockaddr *)&sin6;
    } else if (!strncmp(baddr, "unix:", 5)) {
#ifndef NO_SYS_UN
        baddr += 5;

        if (strlen(baddr) >= sizeof(sun.sun_path)) {
            return -1;
        }

        memset(&sun, 0, sizeof(sun));

        sin_len        = sizeof(struct sockaddr_un);
        sun.sun_family = AF_UNIX;

        strncpy(sun.sun_path, baddr, strlen(baddr));

        sa = (struct sockaddr *)&sun;
#else
        fprintf(stderr, "System does not support AF_UNIX sockets\n");
        return -1;
#endif
    } else {
        if (!strncmp(baddr, "ipv4:", 5)) {
            baddr += 5;
        }

        sin_len             = sizeof(struct sockaddr_in);

        sin.sin_family      = AF_INET;
        sin.sin_port        = htons(port);
        sin.sin_addr.s_addr = inet_addr(baddr);

        sa = (struct sockaddr *)&sin;
    }

    return evhtp_bind_sockaddr(htp, sa, sin_len, backlog);
} /* evhtp_bind_socket */

<<<<<<< HEAD
void
evhtp_unbind_socket(evhtp_t * htp, int deinit_status_codes) {
    if (deinit_status_codes) {
        status_code_deinit();
    }

    evconnlistener_free(htp->server);
}

evhtp_callbacks_t *
evhtp_callbacks_new(unsigned int buckets) {
    evhtp_callbacks_t * cbs;

    if (!(cbs = calloc(sizeof(evhtp_callbacks_t), 1))) {
        return NULL;
    }

    if (!(cbs->callbacks = calloc(sizeof(evhtp_callback_t *), buckets))) {
        free(cbs);
        return NULL;
    }

    cbs->buckets = buckets;
    cbs->count   = 0;

    return cbs;
}

=======
>>>>>>> 035ea3a3
void
evhtp_callbacks_free(evhtp_callbacks_t * callbacks) {
    /* XXX TODO */
}

evhtp_callback_t *
evhtp_callback_new(const char * path, evhtp_callback_type type, evhtp_callback_cb cb, void * arg) {
    evhtp_callback_t * hcb;

    if (!(hcb = calloc(sizeof(evhtp_callback_t), 1))) {
        return NULL;
    }

    hcb->type  = type;
    hcb->cb    = cb;
    hcb->cbarg = arg;

    switch (type) {
        case evhtp_callback_type_hash:
            hcb->hash      = _evhtp_quick_hash(path);
            hcb->val.path  = strdup(path);
            break;
#ifndef EVHTP_DISABLE_REGEX
        case evhtp_callback_type_regex:
            hcb->val.regex = malloc(sizeof(regex_t));

            if (regcomp(hcb->val.regex, (char *)path, REG_EXTENDED) != 0) {
                free(hcb->val.regex);
                free(hcb);
                return NULL;
            }
            break;
#endif
        case evhtp_callback_type_glob:
            hcb->val.glob = strdup(path);
            break;
        default:
            free(hcb);
            return NULL;
    } /* switch */

    return hcb;
}

void
evhtp_callback_free(evhtp_callback_t * callback) {
    if (callback == NULL) {
        return;
    }

    switch (callback->type) {
        case evhtp_callback_type_hash:
            free(callback->val.path);
            break;
        case evhtp_callback_type_glob:
            free(callback->val.glob);
            break;
#ifndef EVHTP_DISABLE_REGEX
        case evhtp_callback_type_regex:
            regfree(callback->val.regex);
            break;
#endif
    }

    free(callback);

    return;
}

int
evhtp_callbacks_add_callback(evhtp_callbacks_t * cbs, evhtp_callback_t * cb) {
    TAILQ_INSERT_TAIL(cbs, cb, next);

    return 0;
}

int
evhtp_set_hook(evhtp_hooks_t ** hooks, evhtp_hook_type type, void * cb, void * arg) {
    if (*hooks == NULL) {
        if (!(*hooks = calloc(sizeof(evhtp_hooks_t), 1))) {
            return -1;
        }
    }

    switch (type) {
        case evhtp_hook_on_headers_start:
            (*hooks)->on_headers_start       = (evhtp_hook_headers_start_cb)cb;
            (*hooks)->on_headers_start_arg   = arg;
            break;
        case evhtp_hook_on_header:
            (*hooks)->on_header = (evhtp_hook_header_cb)cb;
            (*hooks)->on_header_arg          = arg;
            break;
        case evhtp_hook_on_headers:
            (*hooks)->on_headers             = (evhtp_hook_headers_cb)cb;
            (*hooks)->on_headers_arg         = arg;
            break;
        case evhtp_hook_on_path:
            (*hooks)->on_path = (evhtp_hook_path_cb)cb;
            (*hooks)->on_path_arg            = arg;
            break;
        case evhtp_hook_on_read:
            (*hooks)->on_read = (evhtp_hook_read_cb)cb;
            (*hooks)->on_read_arg            = arg;
            break;
        case evhtp_hook_on_request_fini:
            (*hooks)->on_request_fini        = (evhtp_hook_request_fini_cb)cb;
            (*hooks)->on_request_fini_arg    = arg;
            break;
        case evhtp_hook_on_connection_fini:
            (*hooks)->on_connection_fini     = (evhtp_hook_connection_fini_cb)cb;
            (*hooks)->on_connection_fini_arg = arg;
            break;
        case evhtp_hook_on_error:
            (*hooks)->on_error = (evhtp_hook_err_cb)cb;
            (*hooks)->on_error_arg           = arg;
            break;
        case evhtp_hook_on_new_chunk:
            (*hooks)->on_new_chunk           = (evhtp_hook_chunk_new_cb)cb;
            (*hooks)->on_new_chunk_arg       = arg;
            break;
        case evhtp_hook_on_chunk_complete:
            (*hooks)->on_chunk_fini          = (evhtp_hook_chunk_fini_cb)cb;
            (*hooks)->on_chunk_fini_arg      = arg;
            break;
        case evhtp_hook_on_chunks_complete:
            (*hooks)->on_chunks_fini         = (evhtp_hook_chunks_fini_cb)cb;
            (*hooks)->on_chunks_fini_arg     = arg;
            break;
        case evhtp_hook_on_hostname:
            (*hooks)->on_hostname            = (evhtp_hook_hostname_cb)cb;
            (*hooks)->on_hostname_arg        = arg;
            break;
        default:
            return -1;
    }     /* switch */

    return 0;
}         /* evhtp_set_hook */

int
evhtp_unset_hook(evhtp_hooks_t ** hooks, evhtp_hook_type type) {
    return evhtp_set_hook(hooks, type, NULL, NULL);
}

int
evhtp_unset_all_hooks(evhtp_hooks_t ** hooks) {
    int res = 0;

    if (evhtp_unset_hook(hooks, evhtp_hook_on_headers_start)) {
        res -= 1;
    }

    if (evhtp_unset_hook(hooks, evhtp_hook_on_header)) {
        res -= 1;
    }

    if (evhtp_unset_hook(hooks, evhtp_hook_on_headers)) {
        res -= 1;
    }

    if (evhtp_unset_hook(hooks, evhtp_hook_on_path)) {
        res -= 1;
    }

    if (evhtp_unset_hook(hooks, evhtp_hook_on_read)) {
        res -= 1;
    }

    if (evhtp_unset_hook(hooks, evhtp_hook_on_request_fini)) {
        res -= 1;
    }

    if (evhtp_unset_hook(hooks, evhtp_hook_on_connection_fini)) {
        res -= 1;
    }

    if (evhtp_unset_hook(hooks, evhtp_hook_on_error)) {
        res -= 1;
    }

    if (evhtp_unset_hook(hooks, evhtp_hook_on_new_chunk)) {
        res -= 1;
    }

    if (evhtp_unset_hook(hooks, evhtp_hook_on_chunk_complete)) {
        res -= 1;
    }

    if (evhtp_unset_hook(hooks, evhtp_hook_on_chunks_complete)) {
        res -= 1;
    }

    if (evhtp_unset_hook(hooks, evhtp_hook_on_hostname)) {
        res -= 1;
    }

    return res;
} /* evhtp_unset_all_hooks */

evhtp_callback_t *
evhtp_set_cb(evhtp_t * htp, const char * path, evhtp_callback_cb cb, void * arg) {
    evhtp_callback_t * hcb;

    _evhtp_lock(htp);

    if (htp->callbacks == NULL) {
        if (!(htp->callbacks = calloc(sizeof(evhtp_callbacks_t), sizeof(char)))) {
            _evhtp_unlock(htp);
            return NULL;
        }

        TAILQ_INIT(htp->callbacks);
    }

    if (!(hcb = evhtp_callback_new(path, evhtp_callback_type_hash, cb, arg))) {
        _evhtp_unlock(htp);
        return NULL;
    }

    if (evhtp_callbacks_add_callback(htp->callbacks, hcb)) {
        evhtp_callback_free(hcb);
        _evhtp_unlock(htp);
        return NULL;
    }

    _evhtp_unlock(htp);
    return hcb;
}

#ifndef EVHTP_DISABLE_EVTHR
static void
_evhtp_thread_init(evthr_t * thr, void * arg) {
    evhtp_t * htp = (evhtp_t *)arg;

    if (htp->thread_init_cb) {
        htp->thread_init_cb(htp, thr, htp->thread_init_cbarg);
    }
}

int
evhtp_use_threads(evhtp_t * htp, evhtp_thread_init_cb init_cb, int nthreads, void * arg) {
    htp->thread_init_cb    = init_cb;
    htp->thread_init_cbarg = arg;

#ifndef EVHTP_DISABLE_SSL
    evhtp_ssl_use_threads();
#endif

    if (!(htp->thr_pool = evthr_pool_new(nthreads, _evhtp_thread_init, htp))) {
        return -1;
    }

    evthr_pool_start(htp->thr_pool);
    return 0;
}

#endif

#ifndef EVHTP_DISABLE_EVTHR
int
evhtp_use_callback_locks(evhtp_t * htp) {
    if (htp == NULL) {
        return -1;
    }

    if (!(htp->lock = malloc(sizeof(pthread_mutex_t)))) {
        return -1;
    }

    return pthread_mutex_init(htp->lock, NULL);
}

#endif

#ifndef EVHTP_DISABLE_REGEX
evhtp_callback_t *
evhtp_set_regex_cb(evhtp_t * htp, const char * pattern, evhtp_callback_cb cb, void * arg) {
    evhtp_callback_t * hcb;

    _evhtp_lock(htp);

    if (htp->callbacks == NULL) {
        if (!(htp->callbacks = calloc(sizeof(evhtp_callbacks_t), sizeof(char)))) {
            _evhtp_unlock(htp);
            return NULL;
        }

        TAILQ_INIT(htp->callbacks);
    }

    if (!(hcb = evhtp_callback_new(pattern, evhtp_callback_type_regex, cb, arg))) {
        _evhtp_unlock(htp);
        return NULL;
    }

    if (evhtp_callbacks_add_callback(htp->callbacks, hcb)) {
        evhtp_callback_free(hcb);
        _evhtp_unlock(htp);
        return NULL;
    }

    _evhtp_unlock(htp);
    return hcb;
}

#endif

evhtp_callback_t *
evhtp_set_glob_cb(evhtp_t * htp, const char * pattern, evhtp_callback_cb cb, void * arg) {
    evhtp_callback_t * hcb;

    _evhtp_lock(htp);

    if (htp->callbacks == NULL) {
        if (!(htp->callbacks = calloc(sizeof(evhtp_callbacks_t), sizeof(char)))) {
            _evhtp_unlock(htp);
            return NULL;
        }

        TAILQ_INIT(htp->callbacks);
    }

    if (!(hcb = evhtp_callback_new(pattern, evhtp_callback_type_glob, cb, arg))) {
        _evhtp_unlock(htp);
        return NULL;
    }

    if (evhtp_callbacks_add_callback(htp->callbacks, hcb)) {
        evhtp_callback_free(hcb);
        _evhtp_unlock(htp);
        return NULL;
    }

    _evhtp_unlock(htp);
    return hcb;
}

void
evhtp_set_gencb(evhtp_t * htp, evhtp_callback_cb cb, void * arg) {
    htp->defaults.cb    = cb;
    htp->defaults.cbarg = arg;
}

void
evhtp_set_pre_accept_cb(evhtp_t * htp, evhtp_pre_accept_cb cb, void * arg) {
    htp->defaults.pre_accept       = cb;
    htp->defaults.pre_accept_cbarg = arg;
}

void
evhtp_set_post_accept_cb(evhtp_t * htp, evhtp_post_accept_cb cb, void * arg) {
    htp->defaults.post_accept       = cb;
    htp->defaults.post_accept_cbarg = arg;
}

#ifndef EVHTP_DISABLE_SSL
#ifndef EVHTP_DISABLE_EVTHR
int
evhtp_ssl_use_threads(void) {
    int i;

    if (ssl_locks_initialized == 1) {
        return 0;
    }

    ssl_locks_initialized = 1;

    ssl_num_locks         = CRYPTO_num_locks();
    ssl_locks = malloc(ssl_num_locks * sizeof(evhtp_mutex_t));

    for (i = 0; i < ssl_num_locks; i++) {
        pthread_mutex_init(&(ssl_locks[i]), NULL);
    }

    CRYPTO_set_id_callback(_evhtp_ssl_get_thread_id);
    CRYPTO_set_locking_callback(_evhtp_ssl_thread_lock);

    return 0;
}

#endif

int
evhtp_ssl_init(evhtp_t * htp, evhtp_ssl_cfg_t * cfg) {
    long                  cache_mode;
    evhtp_ssl_scache_init init_cb = NULL;
    evhtp_ssl_scache_add  add_cb  = NULL;
    evhtp_ssl_scache_get  get_cb  = NULL;
    evhtp_ssl_scache_del  del_cb  = NULL;

    if (cfg == NULL || htp == NULL || cfg->pemfile == NULL) {
        return -1;
    }

    SSL_library_init();
    SSL_load_error_strings();
    RAND_poll();

    STACK_OF(SSL_COMP) * comp_methods = SSL_COMP_get_compression_methods();
    sk_SSL_COMP_zero(comp_methods);

    htp->ssl_cfg = cfg;
    htp->ssl_ctx = SSL_CTX_new(SSLv23_server_method());

#if OPENSSL_VERSION_NUMBER >= 0x10000000L
    SSL_CTX_set_options(htp->ssl_ctx, SSL_MODE_RELEASE_BUFFERS);
    /* SSL_CTX_set_options(htp->ssl_ctx, SSL_MODE_AUTO_RETRY); */
    SSL_CTX_set_timeout(htp->ssl_ctx, cfg->ssl_ctx_timeout);
#endif

    SSL_CTX_set_options(htp->ssl_ctx, cfg->ssl_opts);

#ifndef OPENSSL_NO_EC
    if (cfg->named_curve != NULL) {
        EC_KEY * ecdh = NULL;
        int      nid  = 0;

        nid  = OBJ_sn2nid(cfg->named_curve);
        if (nid == 0) {
            fprintf(stderr, "ECDH initialization failed: unknown curve %s\n", cfg->named_curve);
        }
        ecdh = EC_KEY_new_by_curve_name(nid);
        if (ecdh == NULL) {
            fprintf(stderr, "ECDH initialization failed for curve %s\n", cfg->named_curve);
        }
        SSL_CTX_set_tmp_ecdh(htp->ssl_ctx, ecdh);
        EC_KEY_free(ecdh);
    }
#endif /* OPENSSL_NO_EC */

    if (cfg->ciphers != NULL) {
        SSL_CTX_set_cipher_list(htp->ssl_ctx, cfg->ciphers);
    }

    SSL_CTX_load_verify_locations(htp->ssl_ctx, cfg->cafile, cfg->capath);
    X509_STORE_set_flags(SSL_CTX_get_cert_store(htp->ssl_ctx), cfg->store_flags);
    SSL_CTX_set_verify(htp->ssl_ctx, cfg->verify_peer, cfg->x509_verify_cb);

    if (cfg->x509_chk_issued_cb != NULL) {
        htp->ssl_ctx->cert_store->check_issued = cfg->x509_chk_issued_cb;
    }

    if (cfg->verify_depth) {
        SSL_CTX_set_verify_depth(htp->ssl_ctx, cfg->verify_depth);
    }

    switch (cfg->scache_type) {
        case evhtp_ssl_scache_type_disabled:
            cache_mode = SSL_SESS_CACHE_OFF;
            break;
        case evhtp_ssl_scache_type_user:
            cache_mode = SSL_SESS_CACHE_SERVER |
                         SSL_SESS_CACHE_NO_INTERNAL |
                         SSL_SESS_CACHE_NO_INTERNAL_LOOKUP;

            init_cb    = cfg->scache_init;
            add_cb     = cfg->scache_add;
            get_cb     = cfg->scache_get;
            del_cb     = cfg->scache_del;
            break;
        case evhtp_ssl_scache_type_builtin:
            cache_mode = SSL_SESS_CACHE_SERVER |
                         SSL_SESS_CACHE_NO_INTERNAL |
                         SSL_SESS_CACHE_NO_INTERNAL_LOOKUP;

#if 0
            init_cb    = _evhtp_ssl_builtin_init;
            add_cb     = _evhtp_ssl_builtin_add;
            get_cb     = _evhtp_ssl_builtin_get;
            del_cb     = _evhtp_ssl_builtin_del;
#endif
            break;
        case evhtp_ssl_scache_type_internal:
        default:
            cache_mode = SSL_SESS_CACHE_SERVER;
            break;
    }     /* switch */

    SSL_CTX_use_certificate_file(htp->ssl_ctx, cfg->pemfile, SSL_FILETYPE_PEM);
    SSL_CTX_use_PrivateKey_file(htp->ssl_ctx, cfg->privfile ? : cfg->pemfile, SSL_FILETYPE_PEM);

    SSL_CTX_set_session_id_context(htp->ssl_ctx,
                                   (void*)&session_id_context,
                                   sizeof(session_id_context));

    SSL_CTX_set_app_data(htp->ssl_ctx, htp);
    SSL_CTX_set_session_cache_mode(htp->ssl_ctx, cache_mode);

    if (cache_mode != SSL_SESS_CACHE_OFF) {
        SSL_CTX_sess_set_cache_size(htp->ssl_ctx,
                                    cfg->scache_size ? cfg->scache_size : 1024);

        if (cfg->scache_type == evhtp_ssl_scache_type_builtin ||
            cfg->scache_type == evhtp_ssl_scache_type_user) {
            SSL_CTX_sess_set_new_cb(htp->ssl_ctx, _evhtp_ssl_add_scache_ent);
            SSL_CTX_sess_set_get_cb(htp->ssl_ctx, _evhtp_ssl_get_scache_ent);
            SSL_CTX_sess_set_remove_cb(htp->ssl_ctx, _evhtp_ssl_delete_scache_ent);

            if (cfg->scache_init) {
                cfg->args = (cfg->scache_init)(htp);
            }
        }
    }

    if (TAILQ_FIRST(&htp->vhosts) != NULL) {
        SSL_CTX_set_tlsext_servername_callback(htp->ssl_ctx, _evhtp_ssl_servername);
    }

    return 0;
}     /* evhtp_use_ssl */

#endif

evbev_t *
evhtp_connection_get_bev(evhtp_connection_t * connection) {
    return connection->bev;
}

evbev_t *
evhtp_connection_take_ownership(evhtp_connection_t * connection) {
    evbev_t * bev = evhtp_connection_get_bev(connection);

    if (connection->hooks) {
        evhtp_unset_all_hooks(&connection->hooks);
    }

    if (connection->request && connection->request->hooks) {
        evhtp_unset_all_hooks(&connection->request->hooks);
    }

    evhtp_connection_set_bev(connection, NULL);

    connection->owner = 0;

    bufferevent_disable(bev, EV_READ);
    bufferevent_setcb(bev, NULL, NULL, NULL, NULL);

    return bev;
}

evbev_t *
evhtp_request_get_bev(evhtp_request_t * request) {
    return evhtp_connection_get_bev(request->conn);
}

evbev_t *
evhtp_request_take_ownership(evhtp_request_t * request) {
    return evhtp_connection_take_ownership(evhtp_request_get_connection(request));
}

void
evhtp_connection_set_bev(evhtp_connection_t * conn, evbev_t * bev) {
    conn->bev = bev;
}

void
evhtp_request_set_bev(evhtp_request_t * request, evbev_t * bev) {
    return evhtp_connection_set_bev(request->conn, bev);
}

evhtp_connection_t *
evhtp_request_get_connection(evhtp_request_t * request) {
    return request->conn;
}

void
evhtp_connection_set_timeouts(evhtp_connection_t * c,
                              struct timeval     * rtimeo,
                              struct timeval     * wtimeo) {
    if (!c) {
        return;
    }

    bufferevent_set_timeouts(c->bev, rtimeo, wtimeo);
}

void
evhtp_connection_free(evhtp_connection_t * connection) {
    if (connection == NULL) {
        return;
    }

    _evhtp_request_free(connection->request);
    _evhtp_connection_fini_hook(connection);

    free(connection->parser);
    free(connection->hooks);
    free(connection->saddr);

    if (connection->resume_ev) {
        event_free(connection->resume_ev);
    }

    if (connection->bev) {
#ifdef LIBEVENT_HAS_SHUTDOWN
        bufferevent_shutdown(connection->bev, _evhtp_shutdown_eventcb);
#else
#ifndef EVHTP_DISABLE_SSL
        if (connection->ssl != NULL) {
            SSL_set_shutdown(connection->ssl, SSL_RECEIVED_SHUTDOWN);
            SSL_shutdown(connection->ssl);
        }
#endif
        bufferevent_free(connection->bev);
#endif
    }

#ifndef EVHTP_DISABLE_EVTHR
    if (connection->thread) {
        evthr_dec_backlog(connection->thread);
    }
#endif

    free(connection);
}     /* evhtp_connection_free */

void
evhtp_request_free(evhtp_request_t * request) {
    return _evhtp_request_free(request);
}

void
evhtp_set_timeouts(evhtp_t * htp, struct timeval * r_timeo, struct timeval * w_timeo) {
    if (r_timeo != NULL) {
        htp->recv_timeo = malloc(sizeof(struct timeval));
        memcpy(htp->recv_timeo, r_timeo, sizeof(struct timeval));
    }

    if (w_timeo != NULL) {
        htp->send_timeo = malloc(sizeof(struct timeval));
        memcpy(htp->send_timeo, w_timeo, sizeof(struct timeval));
    }
}

/**
 * @brief set bufferevent flags, defaults to BEV_OPT_CLOSE_ON_FREE
 *
 * @param htp
 * @param flags
 */
void
evhtp_set_bev_flags(evhtp_t * htp, int flags) {
    htp->bev_flags = flags;
}

int
evhtp_add_alias(evhtp_t * evhtp, const char * name) {
    evhtp_alias_t * alias;

    if (evhtp == NULL || name == NULL) {
        return -1;
    }

    if (!(alias = calloc(sizeof(evhtp_alias_t), 1))) {
        return -1;
    }

    alias->alias = strdup(name);

    TAILQ_INSERT_TAIL(&evhtp->aliases, alias, next);

    return 0;
}

/**
 * @brief add a virtual host.
 *
 * NOTE: If SSL is being used and the vhost was found via SNI, the Host: header
 *       will *NOT* be used to find a matching vhost.
 *
 *       Also, any hooks which are set prior to finding a vhost that are hooks
 *       which are after the host hook, they are overwritten by the callbacks
 *       and hooks set for the vhost specific evhtp_t structure.
 *
 * @param evhtp
 * @param name
 * @param vhost
 *
 * @return
 */
int
evhtp_add_vhost(evhtp_t * evhtp, const char * name, evhtp_t * vhost) {
    if (evhtp == NULL || name == NULL || vhost == NULL) {
        return -1;
    }

    if (TAILQ_FIRST(&vhost->vhosts) != NULL) {
        /* vhosts cannot have secondary vhosts defined */
        return -1;
    }

    if (!(vhost->server_name = strdup(name))) {
        return -1;
    }

    /* set the parent of this vhost so when the request has been completely
     * serviced, the vhost can be reset to the original evhtp structure.
     *
     * This allows for a keep-alive connection to make multiple requests with
     * different Host: values.
     */
    vhost->parent = evhtp;

    TAILQ_INSERT_TAIL(&evhtp->vhosts, vhost, next_vhost);

    return 0;
}

evhtp_t *
evhtp_new(evbase_t * evbase, void * arg) {
    evhtp_t * htp;

    if (evbase == NULL) {
        return NULL;
    }

    if (!(htp = calloc(sizeof(evhtp_t), 1))) {
        return NULL;
    }

    status_code_init();

    htp->arg       = arg;
    htp->evbase    = evbase;
    htp->bev_flags = BEV_OPT_CLOSE_ON_FREE;

    TAILQ_INIT(&htp->vhosts);
    TAILQ_INIT(&htp->aliases);

    evhtp_set_gencb(htp, _evhtp_default_request_cb, (void *)htp);

    return htp;
}
<|MERGE_RESOLUTION|>--- conflicted
+++ resolved
@@ -2515,7 +2515,6 @@
     return evhtp_bind_sockaddr(htp, sa, sin_len, backlog);
 } /* evhtp_bind_socket */
 
-<<<<<<< HEAD
 void
 evhtp_unbind_socket(evhtp_t * htp, int deinit_status_codes) {
     if (deinit_status_codes) {
@@ -2525,27 +2524,6 @@
     evconnlistener_free(htp->server);
 }
 
-evhtp_callbacks_t *
-evhtp_callbacks_new(unsigned int buckets) {
-    evhtp_callbacks_t * cbs;
-
-    if (!(cbs = calloc(sizeof(evhtp_callbacks_t), 1))) {
-        return NULL;
-    }
-
-    if (!(cbs->callbacks = calloc(sizeof(evhtp_callback_t *), buckets))) {
-        free(cbs);
-        return NULL;
-    }
-
-    cbs->buckets = buckets;
-    cbs->count   = 0;
-
-    return cbs;
-}
-
-=======
->>>>>>> 035ea3a3
 void
 evhtp_callbacks_free(evhtp_callbacks_t * callbacks) {
     /* XXX TODO */
