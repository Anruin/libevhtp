--- conflicted
+++ resolved
@@ -2719,16 +2719,7 @@
     if (htp != NULL) {
         connection->max_body_size = htp->max_body_size;
     }
-<<<<<<< HEAD
-=======
-
-    connection->flags  = EVHTP_CONN_FLAG_OWNER;
-    connection->sock   = sock;
-    connection->htp    = htp;
-    connection->type   = type;
-    connection->parser = htparser_new();
->>>>>>> 31c15c71
-
+  
     connection->flags  = EVHTP_CONN_FLAG_OWNER;
     connection->sock   = sock;
     connection->htp    = htp;
