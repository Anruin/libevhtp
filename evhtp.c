#define _GNU_SOURCE
#include <stdlib.h>
#include <string.h>
#include <stdint.h>
#include <errno.h>
#include <signal.h>
#include <strings.h>
#include <inttypes.h>
#include <sys/socket.h>
#ifndef NO_SYS_UN
#include <sys/un.h>
#endif
#include <netinet/in.h>
#include <netinet/tcp.h>
#include <arpa/inet.h>
#include <sys/tree.h>

#include "evhtp.h"

static int                  _evhtp_request_parser_start(htparser * p);
static int                  _evhtp_request_parser_path(htparser * p, const char * data, size_t len);
static int                  _evhtp_request_parser_args(htparser * p, const char * data, size_t len);
static int                  _evhtp_request_parser_header_key(htparser * p, const char * data, size_t len);
static int                  _evhtp_request_parser_header_val(htparser * p, const char * data, size_t len);
static int                  _evhtp_request_parser_hostname(htparser * p, const char * data, size_t len);
static int                  _evhtp_request_parser_headers(htparser * p);
static int                  _evhtp_request_parser_body(htparser * p, const char * data, size_t len);
static int                  _evhtp_request_parser_fini(htparser * p);
static int                  _evhtp_request_parser_chunk_new(htparser * p);
static int                  _evhtp_request_parser_chunk_fini(htparser * p);
static int                  _evhtp_request_parser_chunks_fini(htparser * p);
static int                  _evhtp_request_parser_headers_start(htparser * p);

static void                 _evhtp_connection_readcb(evbev_t * bev, void * arg);

static evhtp_connection_t * _evhtp_connection_new(evhtp_t * htp, int sock, evhtp_type type);

static evhtp_uri_t        * _evhtp_uri_new(void);
static void                 _evhtp_uri_free(evhtp_uri_t * uri);

static evhtp_path_t       * _evhtp_path_new(const char * data, size_t len);
static void                 _evhtp_path_free(evhtp_path_t * path);

#define HOOK_AVAIL(var, hook_name)                 (var->hooks && var->hooks->hook_name)
#define HOOK_FUNC(var, hook_name)                  (var->hooks->hook_name)
#define HOOK_ARGS(var, hook_name)                  var->hooks->hook_name ## _arg

#define HOOK_REQUEST_RUN(request, hook_name, ...)  do {                                       \
        if (HOOK_AVAIL(request, hook_name)) {                                                 \
            return HOOK_FUNC(request, hook_name) (request, __VA_ARGS__,                       \
                                                  HOOK_ARGS(request, hook_name));             \
        }                                                                                     \
                                                                                              \
        if (HOOK_AVAIL(evhtp_request_get_connection(request), hook_name)) {                   \
            return HOOK_FUNC(request->conn, hook_name) (request, __VA_ARGS__,                 \
                                                        HOOK_ARGS(request->conn, hook_name)); \
        }                                                                                     \
} while (0)

#define HOOK_REQUEST_RUN_NARGS(request, hook_name) do {                                       \
        if (HOOK_AVAIL(request, hook_name)) {                                                 \
            return HOOK_FUNC(request, hook_name) (request,                                    \
                                                  HOOK_ARGS(request, hook_name));             \
        }                                                                                     \
                                                                                              \
        if (HOOK_AVAIL(request->conn, hook_name)) {                                           \
            return HOOK_FUNC(request->conn, hook_name) (request,                              \
                                                        HOOK_ARGS(request->conn, hook_name)); \
        }                                                                                     \
} while (0);

#ifndef EVHTP_DISABLE_EVTHR
#define _evhtp_lock(h)                             do { \
        if (h->lock) {                                  \
            pthread_mutex_lock(h->lock);                \
        }                                               \
} while (0)

#define _evhtp_unlock(h)                           do { \
        if (h->lock) {                                  \
            pthread_mutex_unlock(h->lock);              \
        }                                               \
} while (0)
#else
#define _evhtp_lock(h)                             do {} while (0)
#define _evhtp_unlock(h)                           do {} while (0)
#endif

#ifndef TAILQ_FOREACH_SAFE
#define TAILQ_FOREACH_SAFE(var, head, field, tvar)        \
    for ((var) = TAILQ_FIRST((head));                     \
         (var) && ((tvar) = TAILQ_NEXT((var), field), 1); \
         (var) = (tvar))
#endif

static int scode_tree_initialized = 0;

/**
 * @brief An RBTREE entry for the status code -> str matcher
 */
struct status_code {
    evhtp_res    code;
    const char * str;

    RB_ENTRY(status_code) entry;
};


static int
status_code_cmp(void * _a, void * _b) {
    struct status_code * a = _a;
    struct status_code * b = _b;

    return b->code - a->code;
}

RB_HEAD(status_code_tree, status_code) status_code_head = RB_INITIALIZER(&status_code_head);
RB_GENERATE(status_code_tree, status_code, entry, status_code_cmp)

#define scode_add(scode, cstr) do {                                  \
        struct status_code * c = malloc(sizeof(struct status_code)); \
                                                                     \
        c->code = scode;                                             \
        c->str  = cstr;                                              \
                                                                     \
        RB_INSERT(status_code_tree, &status_code_head, c);           \
} while (0)

static void
status_code_init(void) {
    if (scode_tree_initialized) {
        /* Already initialized. */
        return;
    }

    /* 100 codes */
    scode_add(EVHTP_RES_CONTINUE, "Continue");
    scode_add(EVHTP_RES_SWITCH_PROTO, "Switching Protocols");
    scode_add(EVHTP_RES_PROCESSING, "Processing");
    scode_add(EVHTP_RES_URI_TOOLONG, "URI Too Long");

    /* 200 codes */
    scode_add(EVHTP_RES_200, "OK");
    scode_add(EVHTP_RES_CREATED, "Created");
    scode_add(EVHTP_RES_ACCEPTED, "Accepted");
    scode_add(EVHTP_RES_NAUTHINFO, "No Auth Info");
    scode_add(EVHTP_RES_NOCONTENT, "No Content");
    scode_add(EVHTP_RES_RSTCONTENT, "Reset Content");
    scode_add(EVHTP_RES_PARTIAL, "Partial Content");
    scode_add(EVHTP_RES_MSTATUS, "Multi-Status");
    scode_add(EVHTP_RES_IMUSED, "IM Used");

    /* 300 codes */
    scode_add(EVHTP_RES_300, "Redirect");
    scode_add(EVHTP_RES_MOVEDPERM, "Moved Permanently");
    scode_add(EVHTP_RES_FOUND, "Found");
    scode_add(EVHTP_RES_SEEOTHER, "See Other");
    scode_add(EVHTP_RES_NOTMOD, "Not Modified");
    scode_add(EVHTP_RES_USEPROXY, "Use Proxy");
    scode_add(EVHTP_RES_SWITCHPROXY, "Switch Proxy");
    scode_add(EVHTP_RES_TMPREDIR, "Temporary Redirect");

    /* 400 codes */
    scode_add(EVHTP_RES_400, "Bad Request");
    scode_add(EVHTP_RES_UNAUTH, "Unauthorized");
    scode_add(EVHTP_RES_PAYREQ, "Payment Required");
    scode_add(EVHTP_RES_FORBIDDEN, "Forbidden");
    scode_add(EVHTP_RES_NOTFOUND, "Not Found");
    scode_add(EVHTP_RES_METHNALLOWED, "Not Allowed");
    scode_add(EVHTP_RES_NACCEPTABLE, "Not Acceptable");
    scode_add(EVHTP_RES_PROXYAUTHREQ, "Proxy Authentication Required");
    scode_add(EVHTP_RES_TIMEOUT, "Request Timeout");
    scode_add(EVHTP_RES_CONFLICT, "Conflict");
    scode_add(EVHTP_RES_GONE, "Gone");
    scode_add(EVHTP_RES_LENREQ, "Length Required");
    scode_add(EVHTP_RES_PRECONDFAIL, "Precondition Failed");
    scode_add(EVHTP_RES_ENTOOLARGE, "Entity Too Large");
    scode_add(EVHTP_RES_URITOOLARGE, "Request-URI Too Long");
    scode_add(EVHTP_RES_UNSUPPORTED, "Unsupported Media Type");
    scode_add(EVHTP_RES_RANGENOTSC, "Requested Range Not Satisfiable");
    scode_add(EVHTP_RES_EXPECTFAIL, "Expectation Failed");
    scode_add(EVHTP_RES_IAMATEAPOT, "I'm a teapot");

    /* 500 codes */
    scode_add(EVHTP_RES_SERVERR, "Internal Server Error");
    scode_add(EVHTP_RES_NOTIMPL, "Not Implemented");
    scode_add(EVHTP_RES_BADGATEWAY, "Bad Gateway");
    scode_add(EVHTP_RES_SERVUNAVAIL, "Service Unavailable");
    scode_add(EVHTP_RES_GWTIMEOUT, "Gateway Timeout");
    scode_add(EVHTP_RES_VERNSUPPORT, "HTTP Version Not Supported");
    scode_add(EVHTP_RES_BWEXEED, "Bandwidth Limit Exceeded");

    scode_tree_initialized = 1;
}     /* status_code_init */

const char *
status_code_to_str(evhtp_res code) {
    struct status_code   c;
    struct status_code * found;

    c.code = code;

    if (!(found = RB_FIND(status_code_tree, &status_code_head, &c))) {
        return "DERP";
    }

    return found->str;
}

/**
 * @brief callback definitions for request processing from libhtparse
 */
static htparse_hooks request_psets = {
    .on_msg_begin       = _evhtp_request_parser_start,
    .method             = NULL,
    .scheme             = NULL,
    .host               = NULL,
    .port               = NULL,
    .path               = _evhtp_request_parser_path,
    .args               = _evhtp_request_parser_args,
    .uri                = NULL,
    .on_hdrs_begin      = _evhtp_request_parser_headers_start,
    .hdr_key            = _evhtp_request_parser_header_key,
    .hdr_val            = _evhtp_request_parser_header_val,
    .hostname           = _evhtp_request_parser_hostname,
    .on_hdrs_complete   = _evhtp_request_parser_headers,
    .on_new_chunk       = _evhtp_request_parser_chunk_new,
    .on_chunk_complete  = _evhtp_request_parser_chunk_fini,
    .on_chunks_complete = _evhtp_request_parser_chunks_fini,
    .body               = _evhtp_request_parser_body,
    .on_msg_complete    = _evhtp_request_parser_fini
};

#ifndef EVHTP_DISABLE_SSL
static int             session_id_context    = 1;
static int             ssl_num_locks;
static evhtp_mutex_t * ssl_locks;
static int             ssl_locks_initialized = 0;
#endif

/*
 * COMPAT FUNCTIONS
 */

#ifdef NO_STRNLEN
static size_t
strnlen(const char * s, size_t maxlen) {
    const char * e;
    size_t       n;

    for (e = s, n = 0; *e && n < maxlen; e++, n++) {
        ;
    }

    return n;
}

#endif

#ifdef NO_STRNDUP
static char *
strndup(const char * s, size_t n) {
    size_t len = strnlen(s, n);
    char * ret;

    if (len < n) {
        return strdup(s);
    }

    ret    = malloc(n + 1);
    ret[n] = '\0';

    strncpy(ret, s, n);
    return ret;
}

#endif

/*
 * PRIVATE FUNCTIONS
 */

/**
 * @brief a weak hash function
 *
 * @param str a null terminated string
 *
 * @return an unsigned integer hash of str
 */
static inline unsigned int
_evhtp_quick_hash(const char * str) {
    unsigned int h = 0;

    for (; *str; str++) {
        h = 31 * h + *str;
    }

    return h;
}

/**
 * @brief helper function to determine if http version is HTTP/1.0
 *
 * @param major the major version number
 * @param minor the minor version number
 *
 * @return 1 if HTTP/1.0, else 0
 */
static inline int
_evhtp_is_http_10(const char major, const char minor) {
    if (major >= 1 && minor <= 0) {
        return 1;
    }

    return 0;
}

/**
 * @brief helper function to determine if http version is HTTP/1.1
 *
 * @param major the major version number
 * @param minor the minor version number
 *
 * @return 1 if HTTP/1.1, else 0
 */
static inline int
_evhtp_is_http_11(const char major, const char minor) {
    if (major >= 1 && minor >= 1) {
        return 1;
    }

    return 0;
}

/**
 * @brief returns the HTTP protocol version
 *
 * @param major the major version number
 * @param minor the minor version number
 *
 * @return EVHTP_PROTO_10 if HTTP/1.0, EVHTP_PROTO_11 if HTTP/1.1, otherwise
 *         EVHTP_PROTO_INVALID
 */
static inline evhtp_proto
_evhtp_protocol(const char major, const char minor) {
    if (_evhtp_is_http_10(major, minor)) {
        return EVHTP_PROTO_10;
    }

    if (_evhtp_is_http_11(major, minor)) {
        return EVHTP_PROTO_11;
    }

    return EVHTP_PROTO_INVALID;
}

/**
 * @brief runs the user-defined on_path hook for a request
 *
 * @param request the request structure
 * @param path the path structure
 *
 * @return EVHTP_RES_OK on success, otherwise something else.
 */
static inline evhtp_res
_evhtp_path_hook(evhtp_request_t * request, evhtp_path_t * path) {
    HOOK_REQUEST_RUN(request, on_path, path);

    return EVHTP_RES_OK;
}

/**
 * @brief runs the user-defined on_header hook for a request
 *
 * once a full key: value header has been parsed, this will call the hook
 *
 * @param request the request strucutre
 * @param header the header structure
 *
 * @return EVHTP_RES_OK on success, otherwise something else.
 */
static inline evhtp_res
_evhtp_header_hook(evhtp_request_t * request, evhtp_header_t * header) {
    HOOK_REQUEST_RUN(request, on_header, header);

    return EVHTP_RES_OK;
}

/**
 * @brief runs the user-defined on_Headers hook for a request after all headers
 *        have been parsed.
 *
 * @param request the request structure
 * @param headers the headers tailq structure
 *
 * @return EVHTP_RES_OK on success, otherwise something else.
 */
static inline evhtp_res
_evhtp_headers_hook(evhtp_request_t * request, evhtp_headers_t * headers) {
    HOOK_REQUEST_RUN(request, on_headers, headers);

    return EVHTP_RES_OK;
}

/**
 * @brief runs the user-defined on_body hook for requests containing a body.
 *        the data is stored in the request->buffer_in so the user may either
 *        leave it, or drain upon being called.
 *
 * @param request the request strucutre
 * @param buf a evbuffer containing body data
 *
 * @return EVHTP_RES_OK on success, otherwise something else.
 */
static inline evhtp_res
_evhtp_body_hook(evhtp_request_t * request, evbuf_t * buf) {
    HOOK_REQUEST_RUN(request, on_read, buf);

    return EVHTP_RES_OK;
}

/**
 * @brief runs the user-defined hook called just prior to a request been
 *        free()'d
 *
 * @param request therequest structure
 *
 * @return EVHTP_RES_OK on success, otherwise treated as an error
 */
static inline evhtp_res
_evhtp_request_fini_hook(evhtp_request_t * request) {
    HOOK_REQUEST_RUN_NARGS(request, on_request_fini);

    return EVHTP_RES_OK;
}

static inline evhtp_res
_evhtp_chunk_new_hook(evhtp_request_t * request, uint64_t len) {
    HOOK_REQUEST_RUN(request, on_new_chunk, len);

    return EVHTP_RES_OK;
}

static inline evhtp_res
_evhtp_chunk_fini_hook(evhtp_request_t * request) {
    HOOK_REQUEST_RUN_NARGS(request, on_chunk_fini);

    return EVHTP_RES_OK;
}

static inline evhtp_res
_evhtp_chunks_fini_hook(evhtp_request_t * request) {
    HOOK_REQUEST_RUN_NARGS(request, on_chunks_fini);

    return EVHTP_RES_OK;
}

static inline evhtp_res
_evhtp_headers_start_hook(evhtp_request_t * request) {
    HOOK_REQUEST_RUN_NARGS(request, on_headers_start);

    return EVHTP_RES_OK;
}

/**
 * @brief runs the user-definedhook called just prior to a connection being
 *        closed
 *
 * @param connection the connection structure
 *
 * @return EVHTP_RES_OK on success, but pretty much ignored in any case.
 */
static inline evhtp_res
_evhtp_connection_fini_hook(evhtp_connection_t * connection) {
    if (connection->hooks && connection->hooks->on_connection_fini) {
        return (connection->hooks->on_connection_fini)(connection,
                                                       connection->hooks->on_connection_fini_arg);
    }

    return EVHTP_RES_OK;
}

static inline evhtp_res
_evhtp_hostname_hook(evhtp_request_t * r, const char * hostname) {
    HOOK_REQUEST_RUN(r, on_hostname, hostname);

    return EVHTP_RES_OK;
}

static inline evhtp_res
_evhtp_connection_write_hook(evhtp_connection_t * connection) {
    if (connection->hooks && connection->hooks->on_write) {
        return (connection->hooks->on_write)(connection,
                                             connection->hooks->on_write_arg);
    }

    return EVHTP_RES_OK;
}

/**
 * @brief glob/wildcard type pattern matching.
 *
 * Note: This code was derived from redis's (v2.6) stringmatchlen() function.
 *
 * @param pattern
 * @param string
 *
 * @return
 */
static int
_evhtp_glob_match(const char * pattern, const char * string) {
    size_t pat_len;
    size_t str_len;

    if (!pattern || !string) {
        return 0;
    }

    pat_len = strlen(pattern);
    str_len = strlen(string);

    while (pat_len) {
        if (pattern[0] == '*') {
            while (pattern[1] == '*') {
                pattern++;
                pat_len--;
            }

            if (pat_len == 1) {
                return 1;
            }

            while (str_len) {
                if (_evhtp_glob_match(pattern + 1, string)) {
                    return 1;
                }

                string++;
                str_len--;
            }

            return 0;
        } else {
            if (pattern[0] != string[0]) {
                return 0;
            }

            string++;
            str_len--;
        }

        pattern++;
        pat_len--;

        if (str_len == 0) {
            while (*pattern == '*') {
                pattern++;
                pat_len--;
            }
            break;
        }
    }

    if (pat_len == 0 && str_len == 0) {
        return 1;
    }

    return 0;
} /* _evhtp_glob_match */

static evhtp_callback_t *
_evhtp_callback_find(evhtp_callbacks_t * cbs,
                     const char        * path,
                     unsigned int      * start_offset,
                     unsigned int      * end_offset) {
#ifndef EVHTP_DISABLE_REGEX
    regmatch_t         pmatch[28];
#endif
    evhtp_callback_t * callback;

    if (cbs == NULL) {
        return NULL;
    }

    TAILQ_FOREACH(callback, cbs, next) {
        switch (callback->type) {
            case evhtp_callback_type_hash:
                if (strcmp(callback->val.path, path) == 0) {
                    *start_offset = 0;
                    *end_offset   = (unsigned int)strlen(path);
                    return callback;
                }
                break;
#ifndef EVHTP_DISABLE_REGEX
            case evhtp_callback_type_regex:
                if (regexec(callback->val.regex, path, callback->val.regex->re_nsub + 1, pmatch, 0) == 0) {
                    *start_offset = pmatch[callback->val.regex->re_nsub].rm_so;
                    *end_offset   = pmatch[callback->val.regex->re_nsub].rm_eo;

                    return callback;
                }

                break;
#endif
            case evhtp_callback_type_glob:
                if (_evhtp_glob_match(callback->val.glob, path) == 1) {
                    *start_offset = 0;
                    *end_offset   = (unsigned int)strlen(path);
                    return callback;
                }
            default:
                break;
        } /* switch */
    }

    return NULL;
}         /* _evhtp_callback_find */

/**
 * @brief Creates a new evhtp_request_t
 *
 * @param c
 *
 * @return evhtp_request_t structure on success, otherwise NULL
 */
static evhtp_request_t *
_evhtp_request_new(evhtp_connection_t * c) {
    evhtp_request_t * req;

    if (!(req = calloc(sizeof(evhtp_request_t), 1))) {
        return NULL;
    }

    req->conn        = c;
    req->htp         = c ? c->htp : NULL;
    req->status      = EVHTP_RES_OK;
    req->buffer_in   = evbuffer_new();
    req->buffer_out  = evbuffer_new();
    req->headers_in  = malloc(sizeof(evhtp_headers_t));
    req->headers_out = malloc(sizeof(evhtp_headers_t));

    TAILQ_INIT(req->headers_in);
    TAILQ_INIT(req->headers_out);

    return req;
}

/**
 * @brief frees all data in an evhtp_request_t along with calling finished hooks
 *
 * @param request the request structure
 */
static void
_evhtp_request_free(evhtp_request_t * request) {
    if (request == NULL) {
        return;
    }

    _evhtp_request_fini_hook(request);
    _evhtp_uri_free(request->uri);

    evhtp_headers_free(request->headers_in);
    evhtp_headers_free(request->headers_out);


    if (request->buffer_in) {
        evbuffer_free(request->buffer_in);
    }

    if (request->buffer_out) {
        evbuffer_free(request->buffer_out);
    }

    free(request->hooks);
    free(request);
}

/**
 * @brief create an overlay URI structure
 *
 * @return evhtp_uri_t
 */
static evhtp_uri_t *
_evhtp_uri_new(void) {
    evhtp_uri_t * uri;

    if (!(uri = calloc(sizeof(evhtp_uri_t), 1))) {
        return NULL;
    }

    return uri;
}

/**
 * @brief frees an overlay URI structure
 *
 * @param uri evhtp_uri_t
 */
static void
_evhtp_uri_free(evhtp_uri_t * uri) {
    if (uri == NULL) {
        return;
    }

    evhtp_query_free(uri->query);
    _evhtp_path_free(uri->path);

    free(uri->fragment);
    free(uri->query_raw);
    free(uri);
}

/**
 * @brief parses the path and file from an input buffer
 *
 * @details in order to properly create a structure that can match
 *          both a path and a file, this will parse a string into
 *          what it considers a path, and a file.
 *
 * @details if for example the input was "/a/b/c", the parser will
 *          consider "/a/b/" as the path, and "c" as the file.
 *
 * @param data raw input data (assumes a /path/[file] structure)
 * @param len length of the input data
 *
 * @return evhtp_request_t * on success, NULL on error.
 */
static evhtp_path_t *
_evhtp_path_new(const char * data, size_t len) {
    evhtp_path_t * req_path;
    const char   * data_end = (const char *)(data + len);
    char         * path     = NULL;
    char         * file     = NULL;

    if (!(req_path = calloc(sizeof(evhtp_path_t), 1))) {
        return NULL;
    }

    if (len == 0) {
        /*
         * odd situation here, no preceding "/", so just assume the path is "/"
         */
        path = strdup("/");
    } else if (*data != '/') {
        /* request like GET stupid HTTP/1.0, treat stupid as the file, and
         * assume the path is "/"
         */
        path = strdup("/");
        file = strndup(data, len);
    } else {
        if (data[len - 1] != '/') {
            /*
             * the last character in data is assumed to be a file, not the end of path
             * loop through the input data backwards until we find a "/"
             */
            size_t i;

            for (i = (len - 1); i != 0; i--) {
                if (data[i] == '/') {
                    /*
                     * we have found a "/" representing the start of the file,
                     * and the end of the path
                     */
                    size_t path_len;
                    size_t file_len;

                    path_len = (size_t)(&data[i] - data) + 1;
                    file_len = (size_t)(data_end - &data[i + 1]);

                    /* check for overflow */
                    if ((const char *)(data + path_len) > data_end) {
                        fprintf(stderr, "PATH Corrupted.. (path_len > len)\n");
                        free(req_path);
                        return NULL;
                    }

                    /* check for overflow */
                    if ((const char *)(&data[i + 1] + file_len) > data_end) {
                        fprintf(stderr, "FILE Corrupted.. (file_len > len)\n");
                        free(req_path);
                        return NULL;
                    }

                    path = strndup(data, path_len);
                    file = strndup(&data[i + 1], file_len);

                    break;
                }
            }

            if (i == 0 && data[i] == '/' && !file && !path) {
                /* drops here if the request is something like GET /foo */
                path = strdup("/");

                if (len > 1) {
                    file = strndup((const char *)(data + 1), len);
                }
            }
        } else {
            /* the last character is a "/", thus the request is just a path */
            path = strndup(data, len);
        }
    }

    if (len != 0) {
        req_path->full = strndup(data, len);
    }

    req_path->path = path;
    req_path->file = file;

    return req_path;
}     /* _evhtp_path_new */

static void
_evhtp_path_free(evhtp_path_t * path) {
    if (path == NULL) {
        return;
    }

    free(path->full);

    free(path->path);
    free(path->file);
    free(path->match_start);
    free(path->match_end);

    free(path);
}

static int
_evhtp_request_parser_start(htparser * p) {
    evhtp_connection_t * c = htparser_get_userdata(p);

<<<<<<< HEAD
    if (c->type == evhtp_type_client) {
        return 0;
=======
    if (c->paused == 1) {
        return -1;
>>>>>>> 0e774db7
    }

    if (c->request) {
        if (c->request->finished == 1) {
            _evhtp_request_free(c->request);
        } else {
            return -1;
        }
    }

    if (!(c->request = _evhtp_request_new(c))) {
        return -1;
    }

    return 0;
}

static int
_evhtp_request_parser_args(htparser * p, const char * data, size_t len) {
    evhtp_connection_t * c   = htparser_get_userdata(p);
    evhtp_uri_t        * uri = c->request->uri;

    if (c->type == evhtp_type_client) {
        /* as a client, technically we should never get here, but just in case
         * we return a 0 to the parser to continue.
         */
        return 0;
    }

    if (!(uri->query = evhtp_parse_query(data, len))) {
        c->request->status = EVHTP_RES_ERROR;
        return -1;
    }

    uri->query_raw = calloc(len + 1, 1);
    memcpy(uri->query_raw, data, len);

    return 0;
}

static int
_evhtp_request_parser_headers_start(htparser * p) {
    evhtp_connection_t * c = htparser_get_userdata(p);

    if ((c->request->status = _evhtp_headers_start_hook(c->request)) != EVHTP_RES_OK) {
        return -1;
    }

    return 0;
}

static int
_evhtp_request_parser_header_key(htparser * p, const char * data, size_t len) {
    evhtp_connection_t * c = htparser_get_userdata(p);
    char               * key_s;     /* = strndup(data, len); */
    evhtp_header_t     * hdr;

    key_s      = malloc(len + 1);
    key_s[len] = '\0';
    memcpy(key_s, data, len);

    if ((hdr = evhtp_header_key_add(c->request->headers_in, key_s, 0)) == NULL) {
        c->request->status = EVHTP_RES_FATAL;
        return -1;
    }

    hdr->k_heaped = 1;
    return 0;
}

static int
_evhtp_request_parser_header_val(htparser * p, const char * data, size_t len) {
    evhtp_connection_t * c = htparser_get_userdata(p);
    char               * val_s;
    evhtp_header_t     * header;

    val_s      = malloc(len + 1);
    val_s[len] = '\0';
    memcpy(val_s, data, len);

    if ((header = evhtp_header_val_add(c->request->headers_in, val_s, 0)) == NULL) {
        free(val_s);
        c->request->status = EVHTP_RES_FATAL;
        return -1;
    }

    header->v_heaped = 1;

    if ((c->request->status = _evhtp_header_hook(c->request, header)) != EVHTP_RES_OK) {
        return -1;
    }

    return 0;
}

static inline evhtp_t *
_evhtp_request_find_vhost(evhtp_t * evhtp, const char * name) {
    evhtp_t       * evhtp_vhost;
    evhtp_alias_t * evhtp_alias;

    TAILQ_FOREACH(evhtp_vhost, &evhtp->vhosts, next_vhost) {
        if (evhtp_vhost->server_name == NULL) {
            continue;
        }

        if (_evhtp_glob_match(evhtp_vhost->server_name, name) == 1) {
            return evhtp_vhost;
        }

        TAILQ_FOREACH(evhtp_alias, &evhtp_vhost->aliases, next) {
            if (evhtp_alias->alias == NULL) {
                continue;
            }

            if (_evhtp_glob_match(evhtp_alias->alias, name) == 1) {
                return evhtp_vhost;
            }
        }
    }

    return NULL;
}

static inline int
_evhtp_request_set_callbacks(evhtp_request_t * request) {
    evhtp_t            * evhtp;
    evhtp_connection_t * conn;
    evhtp_uri_t        * uri;
    evhtp_path_t       * path;
    evhtp_hooks_t      * hooks;
    evhtp_callback_t   * callback;
    evhtp_callback_cb    cb;
    void               * cbarg;

    if (request == NULL) {
        return -1;
    }

    if ((evhtp = request->htp) == NULL) {
        return -1;
    }

    if ((conn = request->conn) == NULL) {
        return -1;
    }

    if ((uri = request->uri) == NULL) {
        return -1;
    }

    if ((path = uri->path) == NULL) {
        return -1;
    }

    hooks    = NULL;
    callback = NULL;
    cb       = NULL;
    cbarg    = NULL;

    if ((callback = _evhtp_callback_find(evhtp->callbacks, path->full,
                                         &path->matched_soff, &path->matched_eoff))) {
        /* matched a callback using both path and file (/a/b/c/d) */
        cb    = callback->cb;
        cbarg = callback->cbarg;
        hooks = callback->hooks;
    } else if ((callback = _evhtp_callback_find(evhtp->callbacks, path->path,
                                                &path->matched_soff, &path->matched_eoff))) {
        /* matched a callback using *just* the path (/a/b/c/) */
        cb    = callback->cb;
        cbarg = callback->cbarg;
        hooks = callback->hooks;
    } else {
        /* no callbacks found for either case, use defaults */
        cb    = evhtp->defaults.cb;
        cbarg = evhtp->defaults.cbarg;

        path->matched_soff = 0;
        path->matched_eoff = (unsigned int)strlen(path->full);
    }

    if (path->match_start == NULL) {
        path->match_start = calloc(strlen(path->full) + 1, 1);
    }

    if (path->match_end == NULL) {
        path->match_end = calloc(strlen(path->full) + 1, 1);
    }

    if (path->matched_eoff - path->matched_soff) {
        memcpy(path->match_start, (void *)(path->full + path->matched_soff),
               path->matched_eoff - path->matched_soff);
    } else {
        memcpy(path->match_start, (void *)(path->full + path->matched_soff),
               strlen((const char *)(path->full + path->matched_soff)));
    }

    memcpy(path->match_end,
           (void *)(path->full + path->matched_eoff),
           strlen(path->full) - path->matched_eoff);

    if (hooks != NULL) {
        if (request->hooks == NULL) {
            request->hooks = malloc(sizeof(evhtp_hooks_t));
        }

        memcpy(request->hooks, hooks, sizeof(evhtp_hooks_t));
    }

    request->cb    = cb;
    request->cbarg = cbarg;

    return 0;
} /* _evhtp_request_set_callbacks */

static int
_evhtp_request_parser_hostname(htparser * p, const char * data, size_t len) {
    evhtp_connection_t * c = htparser_get_userdata(p);
    evhtp_t            * evhtp;
    evhtp_t            * evhtp_vhost;

#ifndef EVHTP_DISABLE_SSL
    if (c->vhost_via_sni == 1 && c->ssl != NULL) {
        /* use the SNI set hostname instead of the header hostname */
        const char * host;

        host = SSL_get_servername(c->ssl, TLSEXT_NAMETYPE_host_name);

        if ((c->request->status = _evhtp_hostname_hook(c->request, host)) != EVHTP_RES_OK) {
            return -1;
        }

        return 0;
    }
#endif

    evhtp = c->htp;

    /* since this is called after _evhtp_request_parser_path(), which already
     * setup callbacks for the URI, we must now attempt to find callbacks which
     * are specific to this host.
     */
    _evhtp_lock(evhtp);
    {
        if ((evhtp_vhost = _evhtp_request_find_vhost(evhtp, data))) {
            _evhtp_lock(evhtp_vhost);
            {
                /* if we found a match for the host, we must set the htp
                 * variables for both the connection and the request.
                 */
                c->htp          = evhtp_vhost;
                c->request->htp = evhtp_vhost;

                _evhtp_request_set_callbacks(c->request);
            }
            _evhtp_unlock(evhtp_vhost);
        }
    }
    _evhtp_unlock(evhtp);

    if ((c->request->status = _evhtp_hostname_hook(c->request, data)) != EVHTP_RES_OK) {
        return -1;
    }

    return 0;
} /* _evhtp_request_parser_hostname */

static int
_evhtp_request_parser_path(htparser * p, const char * data, size_t len) {
    evhtp_connection_t * c = htparser_get_userdata(p);
    evhtp_uri_t        * uri;
    evhtp_path_t       * path;

    if (!(uri = _evhtp_uri_new())) {
        c->request->status = EVHTP_RES_FATAL;
        return -1;
    }

    if (!(path = _evhtp_path_new(data, len))) {
        _evhtp_uri_free(uri);
        c->request->status = EVHTP_RES_FATAL;
        return -1;
    }

    uri->path          = path;
    uri->scheme        = htparser_get_scheme(p);

    c->request->method = htparser_get_method(p);
    c->request->uri    = uri;

    _evhtp_lock(c->htp);
    {
        _evhtp_request_set_callbacks(c->request);
    }
    _evhtp_unlock(c->htp);

    if ((c->request->status = _evhtp_path_hook(c->request, path)) != EVHTP_RES_OK) {
        return -1;
    }

    return 0;
}     /* _evhtp_request_parser_path */

static int
_evhtp_request_parser_headers(htparser * p) {
    evhtp_connection_t * c = htparser_get_userdata(p);

    /* XXX proto should be set with htparsers on_hdrs_begin hook */
    c->request->keepalive = htparser_should_keep_alive(p);
    c->request->proto     = _evhtp_protocol(htparser_get_major(p), htparser_get_minor(p));
    c->request->status    = _evhtp_headers_hook(c->request, c->request->headers_in);

    if (c->request->status != EVHTP_RES_OK) {
        return -1;
    }

    if (!evhtp_header_find(c->request->headers_in, "Expect")) {
        return 0;
    }

    evbuffer_add_printf(bufferevent_get_output(c->bev),
                        "HTTP/%d.%d 100 Continue\r\n\r\n",
                        htparser_get_major(p),
                        htparser_get_minor(p));

    return 0;
}

static int
_evhtp_request_parser_body(htparser * p, const char * data, size_t len) {
    evhtp_connection_t * c   = htparser_get_userdata(p);
    evbuf_t            * buf;
    int                  res = 0;

    if (c->max_body_size > 0 && c->body_bytes_read + len >= c->max_body_size) {
        c->error           = 1;
        c->request->status = EVHTP_RES_DATA_TOO_LONG;

        return -1;
    }

    buf = evbuffer_new();
    evbuffer_add(buf, data, len);

    if ((c->request->status = _evhtp_body_hook(c->request, buf)) != EVHTP_RES_OK) {
        res = -1;
    }

    if (evbuffer_get_length(buf)) {
        evbuffer_add_buffer(c->request->buffer_in, buf);
    }

    evbuffer_free(buf);

    c->body_bytes_read += len;

    return res;
}

static int
_evhtp_request_parser_chunk_new(htparser * p) {
    evhtp_connection_t * c = htparser_get_userdata(p);

    if ((c->request->status = _evhtp_chunk_new_hook(c->request,
                                                    htparser_get_content_length(p))) != EVHTP_RES_OK) {
        return -1;
    }

    return 0;
}

static int
_evhtp_request_parser_chunk_fini(htparser * p) {
    evhtp_connection_t * c = htparser_get_userdata(p);

    if ((c->request->status = _evhtp_chunk_fini_hook(c->request)) != EVHTP_RES_OK) {
        return -1;
    }

    return 0;
}

static int
_evhtp_request_parser_chunks_fini(htparser * p) {
    evhtp_connection_t * c = htparser_get_userdata(p);

    if ((c->request->status = _evhtp_chunks_fini_hook(c->request)) != EVHTP_RES_OK) {
        return -1;
    }

    return 0;
}

/**
 * @brief determines if the request body contains the query arguments.
 *        if the query is NULL and the contenet length of the body has never
 *        been drained, and the content-type is x-www-form-urlencoded, the
 *        function returns 1
 *
 * @param req
 *
 * @return 1 if evhtp can use the body as the query arguments, 0 otherwise.
 */
static int
_evhtp_should_parse_query_body(evhtp_request_t * req) {
    const char * content_type;

    if (req == NULL) {
        return 0;
    }

    if (req->uri == NULL || req->uri->query != NULL) {
        return 0;
    }

    if (evhtp_request_content_len(req) == 0) {
        return 0;
    }

    if (evhtp_request_content_len(req) !=
        evbuffer_get_length(req->buffer_in)) {
        return 0;
    }

    content_type = evhtp_kv_find(req->headers_in, "content-type");

    if (content_type == NULL) {
        return 0;
    }

    if (strcasecmp(content_type, "application/x-www-form-urlencoded")) {
        return 0;
    }

    return 1;
}

static int
_evhtp_request_parser_fini(htparser * p) {
    evhtp_connection_t * c = htparser_get_userdata(p);

    /* check to see if we should use the body of the request as the query
     * arguments.
     */
    if (_evhtp_should_parse_query_body(c->request) == 1) {
        const char  * body;
        size_t        body_len;
        evhtp_uri_t * uri;
        evbuf_t     * buf_in;

        uri            = c->request->uri;
        buf_in         = c->request->buffer_in;

        body_len       = evbuffer_get_length(buf_in);
        body           = (const char *)evbuffer_pullup(buf_in, body_len);

        uri->query_raw = calloc(body_len + 1, 1);
        memcpy(uri->query_raw, body, body_len);

        uri->query     = evhtp_parse_query(body, body_len);
    }


    /*
     * XXX c->request should never be NULL, but we have found some path of
     * execution where this actually happens. We will check for now, but the bug
     * path needs to be tracked down.
     *
     */
    if (c->request && c->request->cb) {
        (c->request->cb)(c->request, c->request->cbarg);
    }

    return 0;
}

static int
_evhtp_create_headers(evhtp_header_t * header, void * arg) {
    evbuf_t * buf = arg;

    evbuffer_add(buf, header->key, header->klen);
    evbuffer_add(buf, ": ", 2);
    evbuffer_add(buf, header->val, header->vlen);
    evbuffer_add(buf, "\r\n", 2);
    return 0;
}

static evbuf_t *
_evhtp_create_reply(evhtp_request_t * request, evhtp_res code) {
    evbuf_t    * buf          = evbuffer_new();
    const char * content_type = evhtp_header_find(request->headers_out, "Content-Type");

    if (htparser_get_multipart(request->conn->parser) == 1) {
        goto check_proto;
    }

    if (evbuffer_get_length(request->buffer_out) && request->chunked == 0) {
        /* add extra headers (like content-length/type) if not already present */

        if (!evhtp_header_find(request->headers_out, "Content-Length")) {
            char lstr[128];
            int  sres;

            sres = snprintf(lstr, sizeof(lstr), "%zu",
                            evbuffer_get_length(request->buffer_out));

            if (sres >= sizeof(lstr) || sres < 0) {
                /* overflow condition, this should never happen, but if it does,
                 * well lets just shut the connection down */
                request->keepalive = 0;
                goto check_proto;
            }

            evhtp_headers_add_header(request->headers_out,
                                     evhtp_header_new("Content-Length", lstr, 0, 1));
        }

        if (!content_type) {
            evhtp_headers_add_header(request->headers_out,
                                     evhtp_header_new("Content-Type", "text/plain", 0, 0));
        }
    } else {
        if (!evhtp_header_find(request->headers_out, "Content-Length")) {
            const char * chunked = evhtp_header_find(request->headers_out,
                                                     "transfer-encoding");

            if (!chunked || !strstr(chunked, "chunked")) {
                evhtp_headers_add_header(request->headers_out,
                                         evhtp_header_new("Content-Length", "0", 0, 0));
            }
        }
    }

check_proto:
    /* add the proper keep-alive type headers based on http version */
    switch (request->proto) {
        case EVHTP_PROTO_11:
            if (request->keepalive == 0) {
                /* protocol is HTTP/1.1 but client wanted to close */
                evhtp_headers_add_header(request->headers_out,
                                         evhtp_header_new("Connection", "close", 0, 0));
            }
            break;
        case EVHTP_PROTO_10:
            if (request->keepalive == 1) {
                /* protocol is HTTP/1.0 and clients wants to keep established */
                evhtp_headers_add_header(request->headers_out,
                                         evhtp_header_new("Connection", "keep-alive", 0, 0));
            }
            break;
        default:
            /* this sometimes happens when a response is made but paused before
             * the method has been parsed */
            htparser_set_major(request->conn->parser, 1);
            htparser_set_minor(request->conn->parser, 0);
            break;
    } /* switch */

    /* add the status line */
    evbuffer_add_printf(buf, "HTTP/%d.%d %d %s\r\n",
                        htparser_get_major(request->conn->parser),
                        htparser_get_minor(request->conn->parser),
                        code, status_code_to_str(code));

    evhtp_headers_for_each(request->headers_out, _evhtp_create_headers, buf);
    evbuffer_add(buf, "\r\n", 2);

    if (evbuffer_get_length(request->buffer_out)) {
        evbuffer_add_buffer(buf, request->buffer_out);
    }

    return buf;
}     /* _evhtp_create_reply */

static void
_evhtp_connection_resumecb(int fd, short events, void * arg) {
    evhtp_connection_t * c = arg;

    c->paused = 0;

    bufferevent_enable(c->bev, EV_READ);

    if (c->request) {
        c->request->status = EVHTP_RES_OK;
    }

    if (c->free_connection == 1) {
        evhtp_connection_free(c);
        return;
    }

    _evhtp_connection_readcb(c->bev, c);
}

static void
_evhtp_connection_readcb(evbev_t * bev, void * arg) {
    evhtp_connection_t * c = arg;
    void               * buf;
    size_t               nread;
    size_t               avail;

    avail = evbuffer_get_length(bufferevent_get_input(bev));

    if (c->request) {
        c->request->status = EVHTP_RES_OK;
    }

    if (c->paused == 1) {
        return;
    }

    buf = evbuffer_pullup(bufferevent_get_input(bev), avail);

    bufferevent_disable(bev, EV_WRITE);
    {
        nread = htparser_run(c->parser, &request_psets, (const char *)buf, avail);
    }
    bufferevent_enable(bev, EV_WRITE);

    if (c->owner != 1) {
        /*
         * someone has taken the ownership of this connection, we still need to
         * drain the input buffer that had been read up to this point.
         */
        evbuffer_drain(bufferevent_get_input(bev), nread);
        evhtp_connection_free(c);
        return;
    }

    if (c->request) {
        switch (c->request->status) {
            case EVHTP_RES_DATA_TOO_LONG:
                if (c->request->hooks && c->request->hooks->on_error) {
                    (*c->request->hooks->on_error)(c->request, -1, c->request->hooks->on_error_arg);
                }
                evhtp_connection_free(c);
                return;
            default:
                break;
        }
    }

    evbuffer_drain(bufferevent_get_input(bev), nread);

    if (c->request && c->request->status == EVHTP_RES_PAUSE) {
        evhtp_request_pause(c->request);
    } else if (avail != nread) {
        evhtp_connection_free(c);
    }
} /* _evhtp_connection_readcb */

static void
_evhtp_connection_writecb(evbev_t * bev, void * arg) {
    evhtp_connection_t * c = arg;

    if (c->request == NULL) {
        return;
    }

    _evhtp_connection_write_hook(c);

    if (c->paused == 1) {
        return;
    }

    if (c->request->finished == 0 || evbuffer_get_length(bufferevent_get_output(bev))) {
        return;
    }

    /*
     * if there is a set maximum number of keepalive requests configured, check
     * to make sure we are not over it. If we have gone over the max we set the
     * keepalive bit to 0, thus closing the connection.
     */
    if (c->htp->max_keepalive_requests) {
        if (++c->num_requests >= c->htp->max_keepalive_requests) {
            c->request->keepalive = 0;
        }
    }

    if (c->request->keepalive) {
        _evhtp_request_free(c->request);

        c->request         = NULL;
        c->body_bytes_read = 0;

        if (c->htp->parent && c->vhost_via_sni == 0) {
            /* this request was servied by a virtual host evhtp_t structure
             * which was *NOT* found via SSL SNI lookup. In this case we want to
             * reset our connections evhtp_t structure back to the original so
             * that subsequent requests can have a different Host: header.
             */
            evhtp_t * orig_htp = c->htp->parent;

            c->htp = orig_htp;
        }

        htparser_init(c->parser, htp_type_request);


        htparser_set_userdata(c->parser, c);
        return;
    } else {
        evhtp_connection_free(c);
        return;
    }

    return;
} /* _evhtp_connection_writecb */

static void
_evhtp_connection_eventcb(evbev_t * bev, short events, void * arg) {
    evhtp_connection_t * c = arg;

    if ((events & BEV_EVENT_CONNECTED)) {
        if (c->type == evhtp_type_client) {
            bufferevent_setcb(bev,
                              _evhtp_connection_readcb,
                              _evhtp_connection_writecb,
                              _evhtp_connection_eventcb, c);
        }

        return;
    }

    if (c->ssl && !(events & BEV_EVENT_EOF)) {
        /* XXX need to do better error handling for SSL specific errors */
        c->error = 1;

        if (c->request) {
            c->request->error = 1;
        }
    }

    c->error = 1;

    if (c->request && c->request->hooks && c->request->hooks->on_error) {
        (*c->request->hooks->on_error)(c->request, events,
                                       c->request->hooks->on_error_arg);
    }


    if (c->paused == 1) {
        c->free_connection = 1;
    } else {
        evhtp_connection_free((evhtp_connection_t *)arg);
    }
}

static int
_evhtp_run_pre_accept(evhtp_t * htp, evhtp_connection_t * conn) {
    void    * args;
    evhtp_res res;

    if (htp->defaults.pre_accept == NULL) {
        return 0;
    }

    args = htp->defaults.pre_accept_cbarg;
    res  = htp->defaults.pre_accept(conn, args);

    if (res != EVHTP_RES_OK) {
        return -1;
    }

    return 0;
}

static int
_evhtp_connection_accept(evbase_t * evbase, evhtp_connection_t * connection) {
    struct timeval * c_recv_timeo;
    struct timeval * c_send_timeo;

    if (_evhtp_run_pre_accept(connection->htp, connection) < 0) {
        evutil_closesocket(connection->sock);
        return -1;
    }

#ifndef EVHTP_DISABLE_SSL
    if (connection->htp->ssl_ctx != NULL) {
        connection->ssl = SSL_new(connection->htp->ssl_ctx);
        connection->bev = bufferevent_openssl_socket_new(evbase,
                                                         connection->sock,
                                                         connection->ssl,
                                                         BUFFEREVENT_SSL_ACCEPTING,
                                                         connection->htp->bev_flags);
        SSL_set_app_data(connection->ssl, connection);
        goto end;
    }
#endif

    connection->bev = bufferevent_socket_new(evbase,
                                             connection->sock,
                                             connection->htp->bev_flags);
#ifndef EVHTP_DISABLE_SSL
end:
#endif

    if (connection->recv_timeo.tv_sec || connection->recv_timeo.tv_usec) {
        c_recv_timeo = &connection->recv_timeo;
    } else if (connection->htp->recv_timeo.tv_sec ||
               connection->htp->recv_timeo.tv_usec) {
        c_recv_timeo = &connection->htp->recv_timeo;
    } else {
        c_recv_timeo = NULL;
    }

    if (connection->send_timeo.tv_sec || connection->send_timeo.tv_usec) {
        c_send_timeo = &connection->send_timeo;
    } else if (connection->htp->send_timeo.tv_sec ||
               connection->htp->send_timeo.tv_usec) {
        c_send_timeo = &connection->htp->send_timeo;
    } else {
        c_send_timeo = NULL;
    }

    evhtp_connection_set_timeouts(connection, c_recv_timeo, c_send_timeo);

    connection->resume_ev = event_new(evbase, -1, EV_READ | EV_PERSIST,
                                      _evhtp_connection_resumecb, connection);
    event_add(connection->resume_ev, NULL);

    bufferevent_enable(connection->bev, EV_READ);
    bufferevent_setcb(connection->bev,
                      _evhtp_connection_readcb,
                      _evhtp_connection_writecb,
                      _evhtp_connection_eventcb, connection);

    return 0;
}     /* _evhtp_connection_accept */

static void
_evhtp_default_request_cb(evhtp_request_t * request, void * arg) {
    evhtp_send_reply(request, EVHTP_RES_NOTFOUND);
}

static evhtp_connection_t *
_evhtp_connection_new(evhtp_t * htp, int sock, evhtp_type type) {
    evhtp_connection_t * connection;
    htp_type             ptype;

    switch (type) {
        case evhtp_type_client:
            ptype = htp_type_response;
            break;
        case evhtp_type_server:
            ptype = htp_type_request;
            break;
        default:
            return NULL;
    }

    if (!(connection = calloc(sizeof(evhtp_connection_t), 1))) {
        return NULL;
    }

    connection->error  = 0;
    connection->owner  = 1;
    connection->paused = 0;
    connection->sock   = sock;
    connection->htp    = htp;
    connection->type   = type;
    connection->parser = htparser_new();

    htparser_init(connection->parser, ptype);
    htparser_set_userdata(connection->parser, connection);

    TAILQ_INIT(&connection->pending);

    return connection;
}

#ifdef LIBEVENT_HAS_SHUTDOWN
#ifndef EVHTP_DISABLE_SSL
static void
_evhtp_shutdown_eventcb(evbev_t * bev, short events, void * arg) {
}

#endif
#endif

static int
_evhtp_run_post_accept(evhtp_t * htp, evhtp_connection_t * connection) {
    void    * args;
    evhtp_res res;

    if (htp->defaults.post_accept == NULL) {
        return 0;
    }

    args = htp->defaults.post_accept_cbarg;
    res  = htp->defaults.post_accept(connection, args);

    if (res != EVHTP_RES_OK) {
        return -1;
    }

    return 0;
}

#ifndef EVHTP_DISABLE_EVTHR
static void
_evhtp_run_in_thread(evthr_t * thr, void * arg, void * shared) {
    evhtp_t            * htp        = shared;
    evhtp_connection_t * connection = arg;

    connection->evbase = evthr_get_base(thr);
    connection->thread = thr;

    evthr_inc_backlog(connection->thread);

    if (_evhtp_connection_accept(connection->evbase, connection) < 0) {
        evhtp_connection_free(connection);
        return;
    }

    if (_evhtp_run_post_accept(htp, connection) < 0) {
        evhtp_connection_free(connection);
        return;
    }
}

#endif

static void
_evhtp_accept_cb(evserv_t * serv, int fd, struct sockaddr * s, int sl, void * arg) {
    evhtp_t            * htp = arg;
    evhtp_connection_t * connection;

    if (!(connection = _evhtp_connection_new(htp, fd, evhtp_type_server))) {
        return;
    }

    connection->saddr = malloc(sl);
    memcpy(connection->saddr, s, sl);

#ifndef EVHTP_DISABLE_EVTHR
    if (htp->thr_pool != NULL) {
        if (evthr_pool_defer(htp->thr_pool, _evhtp_run_in_thread, connection) != EVTHR_RES_OK) {
            evutil_closesocket(connection->sock);
            evhtp_connection_free(connection);
            return;
        }
        return;
    }
#endif
    connection->evbase = htp->evbase;

    if (_evhtp_connection_accept(htp->evbase, connection) < 0) {
        evhtp_connection_free(connection);
        return;
    }

    if (_evhtp_run_post_accept(htp, connection) < 0) {
        evhtp_connection_free(connection);
        return;
    }
}

#ifndef EVHTP_DISABLE_SSL
#ifndef EVHTP_DISABLE_EVTHR
static unsigned long
_evhtp_ssl_get_thread_id(void) {
    return (unsigned long)pthread_self();
}

static void
_evhtp_ssl_thread_lock(int mode, int type, const char * file, int line) {
    if (type < ssl_num_locks) {
        if (mode & CRYPTO_LOCK) {
            pthread_mutex_lock(&(ssl_locks[type]));
        } else {
            pthread_mutex_unlock(&(ssl_locks[type]));
        }
    }
}

#endif
static void
_evhtp_ssl_delete_scache_ent(evhtp_ssl_ctx_t * ctx, evhtp_ssl_sess_t * sess) {
    evhtp_t         * htp;
    evhtp_ssl_cfg_t * cfg;
    unsigned char   * sid;
    unsigned int      slen;

    htp  = (evhtp_t *)SSL_CTX_get_app_data(ctx);
    cfg  = htp->ssl_cfg;

    sid  = sess->session_id;
    slen = sess->session_id_length;

    if (cfg->scache_del) {
        (cfg->scache_del)(htp, sid, slen);
    }
}

static int
_evhtp_ssl_add_scache_ent(evhtp_ssl_t * ssl, evhtp_ssl_sess_t * sess) {
    evhtp_connection_t * connection;
    evhtp_ssl_cfg_t    * cfg;
    unsigned char      * sid;
    int                  slen;

    connection = (evhtp_connection_t *)SSL_get_app_data(ssl);
    cfg        = connection->htp->ssl_cfg;

    sid        = sess->session_id;
    slen       = sess->session_id_length;

    SSL_set_timeout(sess, cfg->scache_timeout);

    if (cfg->scache_add) {
        return (cfg->scache_add)(connection, sid, slen, sess);
    }

    return 0;
}

static evhtp_ssl_sess_t *
_evhtp_ssl_get_scache_ent(evhtp_ssl_t * ssl, unsigned char * sid, int sid_len, int * copy) {
    evhtp_connection_t * connection;
    evhtp_ssl_cfg_t    * cfg;
    evhtp_ssl_sess_t   * sess;

    connection = (evhtp_connection_t * )SSL_get_app_data(ssl);
    cfg        = connection->htp->ssl_cfg;
    sess       = NULL;

    if (cfg->scache_get) {
        sess = (cfg->scache_get)(connection, sid, sid_len);
    }

    *copy = 0;

    return sess;
}

static int
_evhtp_ssl_servername(evhtp_ssl_t * ssl, int * unused, void * arg) {
    const char         * sname;
    evhtp_connection_t * connection;
    evhtp_t            * evhtp;
    evhtp_t            * evhtp_vhost;

    if (!(sname = SSL_get_servername(ssl, TLSEXT_NAMETYPE_host_name))) {
        return SSL_TLSEXT_ERR_NOACK;
    }

    if (!(connection = SSL_get_app_data(ssl))) {
        return SSL_TLSEXT_ERR_NOACK;
    }

    if (!(evhtp = connection->htp)) {
        return SSL_TLSEXT_ERR_NOACK;
    }

    if ((evhtp_vhost = _evhtp_request_find_vhost(evhtp, sname))) {
        connection->htp           = evhtp_vhost;
        connection->vhost_via_sni = 1;

        SSL_set_SSL_CTX(ssl, evhtp_vhost->ssl_ctx);
        SSL_set_options(ssl, SSL_CTX_get_options(ssl->ctx));

        if ((SSL_get_verify_mode(ssl) == SSL_VERIFY_NONE) ||
            (SSL_num_renegotiations(ssl) == 0)) {
            SSL_set_verify(ssl, SSL_CTX_get_verify_mode(ssl->ctx),
                           SSL_CTX_get_verify_callback(ssl->ctx));
        }

        return SSL_TLSEXT_ERR_OK;
    }

    return SSL_TLSEXT_ERR_NOACK;
} /* _evhtp_ssl_servername */

#endif

/*
 * PUBLIC FUNCTIONS
 */

htp_method
evhtp_request_get_method(evhtp_request_t * r) {
    return htparser_get_method(r->conn->parser);
}

/**
 * @brief pauses a connection (disables reading)
 *
 * @param c a evhtp_connection_t * structure
 */
void
evhtp_connection_pause(evhtp_connection_t * c) {
    if ((bufferevent_get_enabled(c->bev) & EV_READ)) {
        c->paused = 1;
        bufferevent_disable(c->bev, EV_READ);
    }
}

/**
 * @brief resumes a connection (enables reading) and activates resume event.
 *
 * @param c
 */
void
evhtp_connection_resume(evhtp_connection_t * c) {
    if (!(bufferevent_get_enabled(c->bev) & EV_READ)) {
        /* bufferevent_enable(c->bev, EV_READ); */
        event_active(c->resume_ev, EV_WRITE, 1);
    }
}

/**
 * @brief Wrapper around evhtp_connection_pause
 *
 * @see evhtp_connection_pause
 *
 * @param request
 */
void
evhtp_request_pause(evhtp_request_t * request) {
    request->status = EVHTP_RES_PAUSE;
    evhtp_connection_pause(request->conn);
}

/**
 * @brief Wrapper around evhtp_connection_resume
 *
 * @see evhtp_connection_resume
 *
 * @param request
 */
void
evhtp_request_resume(evhtp_request_t * request) {
    evhtp_connection_resume(request->conn);
}

evhtp_header_t *
evhtp_header_key_add(evhtp_headers_t * headers, const char * key, char kalloc) {
    evhtp_header_t * header;

    if (!(header = evhtp_header_new(key, NULL, kalloc, 0))) {
        return NULL;
    }

    evhtp_headers_add_header(headers, header);

    return header;
}

evhtp_header_t *
evhtp_header_val_add(evhtp_headers_t * headers, const char * val, char valloc) {
    evhtp_header_t * header;

    if (!headers || !val) {
        return NULL;
    }

    if (!(header = TAILQ_LAST(headers, evhtp_headers_s))) {
        return NULL;
    }

    if (header->val != NULL) {
        return NULL;
    }

    header->vlen = strlen(val);

    if (valloc == 1) {
        header->val = malloc(header->vlen + 1);
        header->val[header->vlen] = '\0';
        memcpy(header->val, val, header->vlen);
    } else {
        header->val = (char *)val;
    }

    header->v_heaped = valloc;

    return header;
}

evhtp_kvs_t *
evhtp_kvs_new(void) {
    evhtp_kvs_t * kvs = malloc(sizeof(evhtp_kvs_t));

    TAILQ_INIT(kvs);
    return kvs;
}

evhtp_kv_t *
evhtp_kv_new(const char * key, const char * val, char kalloc, char valloc) {
    evhtp_kv_t * kv;

    if (!(kv = malloc(sizeof(evhtp_kv_t)))) {
        return NULL;
    }

    kv->k_heaped = kalloc;
    kv->v_heaped = valloc;
    kv->klen     = 0;
    kv->vlen     = 0;
    kv->key      = NULL;
    kv->val      = NULL;

    if (key != NULL) {
        kv->klen = strlen(key);

        if (kalloc == 1) {
            char * s = malloc(kv->klen + 1);

            s[kv->klen] = '\0';
            memcpy(s, key, kv->klen);
            kv->key     = s;
        } else {
            kv->key = (char *)key;
        }
    }

    if (val != NULL) {
        kv->vlen = strlen(val);

        if (valloc == 1) {
            char * s = malloc(kv->vlen + 1);

            s[kv->vlen] = '\0';
            memcpy(s, val, kv->vlen);
            kv->val     = s;
        } else {
            kv->val = (char *)val;
        }
    }

    return kv;
}     /* evhtp_kv_new */

void
evhtp_kv_free(evhtp_kv_t * kv) {
    if (kv == NULL) {
        return;
    }

    if (kv->k_heaped) {
        free(kv->key);
    }

    if (kv->v_heaped) {
        free(kv->val);
    }

    free(kv);
}

void
evhtp_kv_rm_and_free(evhtp_kvs_t * kvs, evhtp_kv_t * kv) {
    if (kvs == NULL || kv == NULL) {
        return;
    }

    TAILQ_REMOVE(kvs, kv, next);

    evhtp_kv_free(kv);
}

void
evhtp_kvs_free(evhtp_kvs_t * kvs) {
    evhtp_kv_t * kv;
    evhtp_kv_t * save;

    if (kvs == NULL) {
        return;
    }

    for (kv = TAILQ_FIRST(kvs); kv != NULL; kv = save) {
        save = TAILQ_NEXT(kv, next);

        TAILQ_REMOVE(kvs, kv, next);

        evhtp_kv_free(kv);
    }

    free(kvs);
}

int
evhtp_kvs_for_each(evhtp_kvs_t * kvs, evhtp_kvs_iterator cb, void * arg) {
    evhtp_kv_t * kv;

    if (kvs == NULL || cb == NULL) {
        return -1;
    }

    TAILQ_FOREACH(kv, kvs, next) {
        int res;

        if ((res = cb(kv, arg))) {
            return res;
        }
    }

    return 0;
}

const char *
evhtp_kv_find(evhtp_kvs_t * kvs, const char * key) {
    evhtp_kv_t * kv;

    if (kvs == NULL || key == NULL) {
        return NULL;
    }

    TAILQ_FOREACH(kv, kvs, next) {
        if (strcasecmp(kv->key, key) == 0) {
            return kv->val;
        }
    }

    return NULL;
}

evhtp_kv_t *
evhtp_kvs_find_kv(evhtp_kvs_t * kvs, const char * key) {
    evhtp_kv_t * kv;

    if (kvs == NULL || key == NULL) {
        return NULL;
    }

    TAILQ_FOREACH(kv, kvs, next) {
        if (strcasecmp(kv->key, key) == 0) {
            return kv;
        }
    }

    return NULL;
}

void
evhtp_kvs_add_kv(evhtp_kvs_t * kvs, evhtp_kv_t * kv) {
    if (kvs == NULL || kv == NULL) {
        return;
    }

    TAILQ_INSERT_TAIL(kvs, kv, next);
}

void
evhtp_kvs_add_kvs(evhtp_kvs_t * dst, evhtp_kvs_t * src) {
    if (dst == NULL || src == NULL) {
        return;
    }

    evhtp_kv_t * kv;

    TAILQ_FOREACH(kv, src, next) {
        evhtp_kvs_add_kv(dst, evhtp_kv_new(kv->key, kv->val, kv->k_heaped, kv->v_heaped));
    }
}

typedef enum {
    s_query_start = 0,
    s_query_question_mark,
    s_query_separator,
    s_query_key,
    s_query_val,
    s_query_key_hex_1,
    s_query_key_hex_2,
    s_query_val_hex_1,
    s_query_val_hex_2,
    s_query_done
} query_parser_state;

static inline int
evhtp_is_hex_query_char(unsigned char ch) {
    switch (ch) {
        case 'a': case 'A':
        case 'b': case 'B':
        case 'c': case 'C':
        case 'd': case 'D':
        case 'e': case 'E':
        case 'f': case 'F':
        case '0':
        case '1':
        case '2':
        case '3':
        case '4':
        case '5':
        case '6':
        case '7':
        case '8':
        case '9':
            return 1;
        default:
            return 0;
    } /* switch */
}

enum unscape_state {
    unscape_state_start = 0,
    unscape_state_hex1,
    unscape_state_hex2
};

int
evhtp_unescape_string(unsigned char ** out, unsigned char * str, size_t str_len) {
    unsigned char    * optr;
    unsigned char    * sptr;
    unsigned char      d;
    unsigned char      ch;
    unsigned char      c;
    size_t             i;
    enum unscape_state state;

    if (out == NULL || *out == NULL) {
        return -1;
    }

    state = unscape_state_start;
    optr  = *out;
    sptr  = str;
    d     = 0;

    for (i = 0; i < str_len; i++) {
        ch = *sptr++;

        switch (state) {
            case unscape_state_start:
                if (ch == '%') {
                    state = unscape_state_hex1;
                    break;
                }

                *optr++ = ch;

                break;
            case unscape_state_hex1:
                if (ch >= '0' && ch <= '9') {
                    d     = (unsigned char)(ch - '0');
                    state = unscape_state_hex2;
                    break;
                }

                c = (unsigned char)(ch | 0x20);

                if (c >= 'a' && c <= 'f') {
                    d     = (unsigned char)(c - 'a' + 10);
                    state = unscape_state_hex2;
                    break;
                }

                state   = unscape_state_start;
                *optr++ = ch;
                break;
            case unscape_state_hex2:
                state   = unscape_state_start;

                if (ch >= '0' && ch <= '9') {
                    ch      = (unsigned char)((d << 4) + ch - '0');

                    *optr++ = ch;
                    break;
                }

                c = (unsigned char)(ch | 0x20);

                if (c >= 'a' && c <= 'f') {
                    ch      = (unsigned char)((d << 4) + c - 'a' + 10);
                    *optr++ = ch;
                    break;
                }

                break;
        } /* switch */
    }

    return 0;
}         /* evhtp_unescape_string */

evhtp_query_t *
evhtp_parse_query(const char * query, size_t len) {
    evhtp_query_t    * query_args;
    query_parser_state state   = s_query_start;
    char             * key_buf = NULL;
    char             * val_buf = NULL;
    int                key_idx;
    int                val_idx;
    int                res;
    unsigned char      ch;
    size_t             i;

    query_args = evhtp_query_new();

    if (!(key_buf = malloc(len + 1))) {
        return NULL;
    }

    if (!(val_buf = malloc(len + 1))) {
        free(key_buf);
        return NULL;
    }

    key_idx = 0;
    val_idx = 0;

    for (i = 0; i < len; i++) {
        res = 0;
        ch  = query[i];

        if (key_idx >= len || val_idx >= len) {
            res = -1;
            goto error;
        }

        switch (state) {
            case s_query_start:
                memset(key_buf, 0, len);
                memset(val_buf, 0, len);

                key_idx = 0;
                val_idx = 0;

                switch (ch) {
                    case '?':
                        state = s_query_key;
                        break;
                    case '/':
                        state = s_query_question_mark;
                        break;
                    default:
                        state = s_query_key;
                        goto query_key;
                }

                break;
            case s_query_question_mark:
                switch (ch) {
                    case '?':
                        state = s_query_key;
                        break;
                    case '/':
                        state = s_query_question_mark;
                        break;
                    default:
                        res   = -1;
                        goto error;
                }
                break;
query_key:
            case s_query_key:
                switch (ch) {
                    case '=':
                        state = s_query_val;
                        break;
                    case '%':
                        key_buf[key_idx++] = ch;
                        key_buf[key_idx] = '\0';
                        state = s_query_key_hex_1;
                        break;
                    default:
                        key_buf[key_idx++] = ch;
                        key_buf[key_idx]   = '\0';
                        break;
                }
                break;
            case s_query_key_hex_1:
                if (!evhtp_is_hex_query_char(ch)) {
                    /* not hex, so we treat as a normal key */
                    if ((key_idx + 2) >= len) {
                        /* we need to insert \%<ch>, but not enough space */
                        res = -1;
                        goto error;
                    }

                    key_buf[key_idx - 1] = '%';
                    key_buf[key_idx++]   = ch;
                    key_buf[key_idx]     = '\0';
                    state = s_query_key;
                    break;
                }

                key_buf[key_idx++] = ch;
                key_buf[key_idx]   = '\0';

                state = s_query_key_hex_2;
                break;
            case s_query_key_hex_2:
                if (!evhtp_is_hex_query_char(ch)) {
                    res = -1;
                    goto error;
                }

                key_buf[key_idx++] = ch;
                key_buf[key_idx]   = '\0';

                state = s_query_key;
                break;
            case s_query_val:
                switch (ch) {
                    case ';':
                    case '&':
                        evhtp_kvs_add_kv(query_args, evhtp_kv_new(key_buf, val_buf, 1, 1));

                        memset(key_buf, 0, len);
                        memset(val_buf, 0, len);

                        key_idx            = 0;
                        val_idx            = 0;

                        state              = s_query_key;

                        break;
                    case '%':
                        val_buf[val_idx++] = ch;
                        val_buf[val_idx]   = '\0';

                        state              = s_query_val_hex_1;
                        break;
                    default:
                        val_buf[val_idx++] = ch;
                        val_buf[val_idx]   = '\0';

                        break;
                }     /* switch */
                break;
            case s_query_val_hex_1:
                if (!evhtp_is_hex_query_char(ch)) {
                    /* not really a hex val */
                    if ((val_idx + 2) >= len) {
                        /* we need to insert \%<ch>, but not enough space */
                        res = -1;
                        goto error;
                    }


                    val_buf[val_idx - 1] = '%';
                    val_buf[val_idx++]   = ch;
                    val_buf[val_idx]     = '\0';

                    state = s_query_val;
                    break;
                }

                val_buf[val_idx++] = ch;
                val_buf[val_idx]   = '\0';

                state = s_query_val_hex_2;
                break;
            case s_query_val_hex_2:
                if (!evhtp_is_hex_query_char(ch)) {
                    res = -1;
                    goto error;
                }

                val_buf[val_idx++] = ch;
                val_buf[val_idx]   = '\0';

                state = s_query_val;
                break;
            default:
                /* bad state */
                res   = -1;
                goto error;
        }       /* switch */
    }

    if (key_idx && val_idx) {
        evhtp_kvs_add_kv(query_args, evhtp_kv_new(key_buf, val_buf, 1, 1));
    }

    free(key_buf);
    free(val_buf);

    return query_args;
error:
    free(key_buf);
    free(val_buf);

    return NULL;
}     /* evhtp_parse_query */

void
evhtp_send_reply_start(evhtp_request_t * request, evhtp_res code) {
    evhtp_connection_t * c;
    evbuf_t            * reply_buf;

    c = evhtp_request_get_connection(request);

    if (!(reply_buf = _evhtp_create_reply(request, code))) {
        evhtp_connection_free(c);
        return;
    }

    bufferevent_write_buffer(c->bev, reply_buf);
    evbuffer_free(reply_buf);
}

void
evhtp_send_reply_body(evhtp_request_t * request, evbuf_t * buf) {
    evhtp_connection_t * c;

    c = request->conn;

    bufferevent_write_buffer(c->bev, buf);
}

void
evhtp_send_reply_end(evhtp_request_t * request) {
    request->finished = 1;

    _evhtp_connection_writecb(evhtp_request_get_bev(request),
                              evhtp_request_get_connection(request));
}

void
evhtp_send_reply(evhtp_request_t * request, evhtp_res code) {
    evhtp_connection_t * c;
    evbuf_t            * reply_buf;

    c = evhtp_request_get_connection(request);
    request->finished = 1;

    if (!(reply_buf = _evhtp_create_reply(request, code))) {
        evhtp_connection_free(request->conn);
        return;
    }

    bufferevent_write_buffer(evhtp_connection_get_bev(c), reply_buf);
    evbuffer_free(reply_buf);
}

int
evhtp_response_needs_body(const evhtp_res code, const htp_method method) {
    return code != EVHTP_RES_NOCONTENT &&
           code != EVHTP_RES_NOTMOD &&
           (code < 100 || code >= 200) &&
           method != htp_method_HEAD;
}

void
evhtp_send_reply_chunk_start(evhtp_request_t * request, evhtp_res code) {
    evhtp_header_t * content_len;

    if (evhtp_response_needs_body(code, request->method)) {
        content_len = evhtp_headers_find_header(request->headers_out, "Content-Length");

        switch (request->proto) {
            case EVHTP_PROTO_11:

                /*
                 * prefer HTTP/1.1 chunked encoding to closing the connection;
                 * note RFC 2616 section 4.4 forbids it with Content-Length:
                 * and it's not necessary then anyway.
                 */

                evhtp_kv_rm_and_free(request->headers_out, content_len);
                request->chunked = 1;
                break;
            case EVHTP_PROTO_10:
                /*
                 * HTTP/1.0 can be chunked as long as the Content-Length header
                 * is set to 0
                 */
                evhtp_kv_rm_and_free(request->headers_out, content_len);

                evhtp_headers_add_header(request->headers_out,
                                         evhtp_header_new("Content-Length", "0", 0, 0));

                request->chunked = 1;
                break;
            default:
                request->chunked = 0;
                break;
        } /* switch */
    } else {
        request->chunked = 0;
    }

    if (request->chunked == 1) {
        evhtp_headers_add_header(request->headers_out,
                                 evhtp_header_new("Transfer-Encoding", "chunked", 0, 0));

        /*
         * if data already exists on the output buffer, we automagically convert
         * it to the first chunk.
         */
        if (evbuffer_get_length(request->buffer_out) > 0) {
            char lstr[128];
            int  sres;

            sres = snprintf(lstr, sizeof(lstr), "%x\r\n",
                            (unsigned)evbuffer_get_length(request->buffer_out));

            if (sres >= sizeof(lstr) || sres < 0) {
                /* overflow condition, shouldn't ever get here, but lets
                 * terminate the connection asap */
                goto end;
            }

            evbuffer_prepend(request->buffer_out, lstr, strlen(lstr));
            evbuffer_add(request->buffer_out, "\r\n", 2);
        }
    }

end:
    evhtp_send_reply_start(request, code);
} /* evhtp_send_reply_chunk_start */

void
evhtp_send_reply_chunk(evhtp_request_t * request, evbuf_t * buf) {
    evbuf_t * output;

    output = bufferevent_get_output(request->conn->bev);

    if (evbuffer_get_length(buf) == 0) {
        return;
    }
    if (request->chunked) {
        evbuffer_add_printf(output, "%x\r\n",
                            (unsigned)evbuffer_get_length(buf));
    }
    evhtp_send_reply_body(request, buf);
    if (request->chunked) {
        evbuffer_add(output, "\r\n", 2);
    }
    bufferevent_flush(request->conn->bev, EV_WRITE, BEV_FLUSH);
}

void
evhtp_send_reply_chunk_end(evhtp_request_t * request) {
    if (request->chunked) {
        evbuffer_add(bufferevent_get_output(evhtp_request_get_bev(request)),
                     "0\r\n\r\n", 5);
    }

    evhtp_send_reply_end(request);
}

void
evhtp_unbind_socket(evhtp_t * htp) {
    evconnlistener_free(htp->server);
    htp->server = NULL;
}

int
evhtp_bind_sockaddr(evhtp_t * htp, struct sockaddr * sa, size_t sin_len, int backlog) {
    signal(SIGPIPE, SIG_IGN);

    htp->server = evconnlistener_new_bind(htp->evbase, _evhtp_accept_cb, (void *)htp,
                                          LEV_OPT_THREADSAFE | LEV_OPT_CLOSE_ON_FREE | LEV_OPT_REUSEABLE,
                                          backlog, sa, sin_len);

#ifdef USE_DEFER_ACCEPT
    {
        evutil_socket_t sock;
        int             one = 1;

        sock = evconnlistener_get_fd(htp->server);

        setsockopt(sock, IPPROTO_TCP, TCP_DEFER_ACCEPT, &one, (ev_socklen_t)sizeof(one));
        setsockopt(sock, IPPROTO_TCP, TCP_NODELAY, &one, (ev_socklen_t)sizeof(one));
    }
#endif

#ifndef EVHTP_DISABLE_SSL
    if (htp->ssl_ctx != NULL) {
        /* if ssl is enabled and we have virtual hosts, set our servername
         * callback. We do this here because we want to make sure that this gets
         * set after all potential virtualhosts have been set, not just after
         * ssl_init.
         */
        if (TAILQ_FIRST(&htp->vhosts) != NULL) {
            SSL_CTX_set_tlsext_servername_callback(htp->ssl_ctx,
                                                   _evhtp_ssl_servername);
        }
    }
#endif

    return htp->server ? 0 : -1;
}

int
evhtp_bind_socket(evhtp_t * htp, const char * baddr, uint16_t port, int backlog) {
    struct sockaddr_in  sin;
    struct sockaddr_in6 sin6;

#ifndef NO_SYS_UN
    struct sockaddr_un sun;
#endif
    struct sockaddr  * sa;
    size_t             sin_len;

    memset(&sin, 0, sizeof(sin));

    if (!strncmp(baddr, "ipv6:", 5)) {
        memset(&sin6, 0, sizeof(sin6));

        baddr           += 5;
        sin_len          = sizeof(struct sockaddr_in6);
        sin6.sin6_port   = htons(port);
        sin6.sin6_family = AF_INET6;

        evutil_inet_pton(AF_INET6, baddr, &sin6.sin6_addr);
        sa = (struct sockaddr *)&sin6;
    } else if (!strncmp(baddr, "unix:", 5)) {
#ifndef NO_SYS_UN
        baddr += 5;

        if (strlen(baddr) >= sizeof(sun.sun_path)) {
            return -1;
        }

        memset(&sun, 0, sizeof(sun));

        sin_len        = sizeof(struct sockaddr_un);
        sun.sun_family = AF_UNIX;

        strncpy(sun.sun_path, baddr, strlen(baddr));

        sa = (struct sockaddr *)&sun;
#else
        fprintf(stderr, "System does not support AF_UNIX sockets\n");
        return -1;
#endif
    } else {
        if (!strncmp(baddr, "ipv4:", 5)) {
            baddr += 5;
        }

        sin_len             = sizeof(struct sockaddr_in);

        sin.sin_family      = AF_INET;
        sin.sin_port        = htons(port);
        sin.sin_addr.s_addr = inet_addr(baddr);

        sa = (struct sockaddr *)&sin;
    }

    return evhtp_bind_sockaddr(htp, sa, sin_len, backlog);
} /* evhtp_bind_socket */

void
evhtp_callbacks_free(evhtp_callbacks_t * callbacks) {
    evhtp_callback_t * callback;
    evhtp_callback_t * tmp;

    if (callbacks == NULL) {
        return;
    }

    TAILQ_FOREACH_SAFE(callback, callbacks, next, tmp) {
        TAILQ_REMOVE(callbacks, callback, next);

        evhtp_callback_free(callback);
    }

    free(callbacks);
}

evhtp_callback_t *
evhtp_callback_new(const char * path, evhtp_callback_type type, evhtp_callback_cb cb, void * arg) {
    evhtp_callback_t * hcb;

    if (!(hcb = calloc(sizeof(evhtp_callback_t), 1))) {
        return NULL;
    }

    hcb->type  = type;
    hcb->cb    = cb;
    hcb->cbarg = arg;

    switch (type) {
        case evhtp_callback_type_hash:
            hcb->hash      = _evhtp_quick_hash(path);
            hcb->val.path  = strdup(path);
            break;
#ifndef EVHTP_DISABLE_REGEX
        case evhtp_callback_type_regex:
            hcb->val.regex = malloc(sizeof(regex_t));

            if (regcomp(hcb->val.regex, (char *)path, REG_EXTENDED) != 0) {
                free(hcb->val.regex);
                free(hcb);
                return NULL;
            }
            break;
#endif
        case evhtp_callback_type_glob:
            hcb->val.glob = strdup(path);
            break;
        default:
            free(hcb);
            return NULL;
    } /* switch */

    return hcb;
}

void
evhtp_callback_free(evhtp_callback_t * callback) {
    if (callback == NULL) {
        return;
    }

    switch (callback->type) {
        case evhtp_callback_type_hash:
            free(callback->val.path);
            break;
        case evhtp_callback_type_glob:
            free(callback->val.glob);
            break;
#ifndef EVHTP_DISABLE_REGEX
        case evhtp_callback_type_regex:
            regfree(callback->val.regex);
            free(callback->val.regex);
            break;
#endif
    }

    if (callback->hooks) {
        free(callback->hooks);
    }

    free(callback);

    return;
}

int
evhtp_callbacks_add_callback(evhtp_callbacks_t * cbs, evhtp_callback_t * cb) {
    TAILQ_INSERT_TAIL(cbs, cb, next);

    return 0;
}

int
evhtp_set_hook(evhtp_hooks_t ** hooks, evhtp_hook_type type, evhtp_hook cb, void * arg) {
    if (*hooks == NULL) {
        if (!(*hooks = calloc(sizeof(evhtp_hooks_t), 1))) {
            return -1;
        }
    }

    switch (type) {
        case evhtp_hook_on_headers_start:
            (*hooks)->on_headers_start       = (evhtp_hook_headers_start_cb)cb;
            (*hooks)->on_headers_start_arg   = arg;
            break;
        case evhtp_hook_on_header:
            (*hooks)->on_header = (evhtp_hook_header_cb)cb;
            (*hooks)->on_header_arg          = arg;
            break;
        case evhtp_hook_on_headers:
            (*hooks)->on_headers             = (evhtp_hook_headers_cb)cb;
            (*hooks)->on_headers_arg         = arg;
            break;
        case evhtp_hook_on_path:
            (*hooks)->on_path = (evhtp_hook_path_cb)cb;
            (*hooks)->on_path_arg            = arg;
            break;
        case evhtp_hook_on_read:
            (*hooks)->on_read = (evhtp_hook_read_cb)cb;
            (*hooks)->on_read_arg            = arg;
            break;
        case evhtp_hook_on_request_fini:
            (*hooks)->on_request_fini        = (evhtp_hook_request_fini_cb)cb;
            (*hooks)->on_request_fini_arg    = arg;
            break;
        case evhtp_hook_on_connection_fini:
            (*hooks)->on_connection_fini     = (evhtp_hook_connection_fini_cb)cb;
            (*hooks)->on_connection_fini_arg = arg;
            break;
        case evhtp_hook_on_error:
            (*hooks)->on_error = (evhtp_hook_err_cb)cb;
            (*hooks)->on_error_arg           = arg;
            break;
        case evhtp_hook_on_new_chunk:
            (*hooks)->on_new_chunk           = (evhtp_hook_chunk_new_cb)cb;
            (*hooks)->on_new_chunk_arg       = arg;
            break;
        case evhtp_hook_on_chunk_complete:
            (*hooks)->on_chunk_fini          = (evhtp_hook_chunk_fini_cb)cb;
            (*hooks)->on_chunk_fini_arg      = arg;
            break;
        case evhtp_hook_on_chunks_complete:
            (*hooks)->on_chunks_fini         = (evhtp_hook_chunks_fini_cb)cb;
            (*hooks)->on_chunks_fini_arg     = arg;
            break;
        case evhtp_hook_on_hostname:
            (*hooks)->on_hostname            = (evhtp_hook_hostname_cb)cb;
            (*hooks)->on_hostname_arg        = arg;
            break;
        case evhtp_hook_on_write:
            (*hooks)->on_write = (evhtp_hook_write_cb)cb;
            (*hooks)->on_write_arg           = arg;
            break;
        default:
            return -1;
    }     /* switch */

    return 0;
}         /* evhtp_set_hook */

int
evhtp_unset_hook(evhtp_hooks_t ** hooks, evhtp_hook_type type) {
    return evhtp_set_hook(hooks, type, NULL, NULL);
}

int
evhtp_unset_all_hooks(evhtp_hooks_t ** hooks) {
    int res = 0;

    if (evhtp_unset_hook(hooks, evhtp_hook_on_headers_start)) {
        res -= 1;
    }

    if (evhtp_unset_hook(hooks, evhtp_hook_on_header)) {
        res -= 1;
    }

    if (evhtp_unset_hook(hooks, evhtp_hook_on_headers)) {
        res -= 1;
    }

    if (evhtp_unset_hook(hooks, evhtp_hook_on_path)) {
        res -= 1;
    }

    if (evhtp_unset_hook(hooks, evhtp_hook_on_read)) {
        res -= 1;
    }

    if (evhtp_unset_hook(hooks, evhtp_hook_on_request_fini)) {
        res -= 1;
    }

    if (evhtp_unset_hook(hooks, evhtp_hook_on_connection_fini)) {
        res -= 1;
    }

    if (evhtp_unset_hook(hooks, evhtp_hook_on_error)) {
        res -= 1;
    }

    if (evhtp_unset_hook(hooks, evhtp_hook_on_new_chunk)) {
        res -= 1;
    }

    if (evhtp_unset_hook(hooks, evhtp_hook_on_chunk_complete)) {
        res -= 1;
    }

    if (evhtp_unset_hook(hooks, evhtp_hook_on_chunks_complete)) {
        res -= 1;
    }

    if (evhtp_unset_hook(hooks, evhtp_hook_on_hostname)) {
        res -= 1;
    }

    if (evhtp_unset_hook(hooks, evhtp_hook_on_write)) {
        return -1;
    }

    return res;
} /* evhtp_unset_all_hooks */

evhtp_callback_t *
evhtp_set_cb(evhtp_t * htp, const char * path, evhtp_callback_cb cb, void * arg) {
    evhtp_callback_t * hcb;

    _evhtp_lock(htp);

    if (htp->callbacks == NULL) {
        if (!(htp->callbacks = calloc(sizeof(evhtp_callbacks_t), sizeof(char)))) {
            _evhtp_unlock(htp);
            return NULL;
        }

        TAILQ_INIT(htp->callbacks);
    }

    if (!(hcb = evhtp_callback_new(path, evhtp_callback_type_hash, cb, arg))) {
        _evhtp_unlock(htp);
        return NULL;
    }

    if (evhtp_callbacks_add_callback(htp->callbacks, hcb)) {
        evhtp_callback_free(hcb);
        _evhtp_unlock(htp);
        return NULL;
    }

    _evhtp_unlock(htp);
    return hcb;
}

#ifndef EVHTP_DISABLE_EVTHR
static void
_evhtp_thread_init(evthr_t * thr, void * arg) {
    evhtp_t * htp = (evhtp_t *)arg;

    if (htp->thread_init_cb) {
        htp->thread_init_cb(htp, thr, htp->thread_init_cbarg);
    }
}

int
evhtp_use_threads(evhtp_t * htp, evhtp_thread_init_cb init_cb, int nthreads, void * arg) {
    htp->thread_init_cb    = init_cb;
    htp->thread_init_cbarg = arg;

#ifndef EVHTP_DISABLE_SSL
    evhtp_ssl_use_threads();
#endif

    if (!(htp->thr_pool = evthr_pool_new(nthreads, _evhtp_thread_init, htp))) {
        return -1;
    }

    evthr_pool_start(htp->thr_pool);
    return 0;
}

#endif

#ifndef EVHTP_DISABLE_EVTHR
int
evhtp_use_callback_locks(evhtp_t * htp) {
    if (htp == NULL) {
        return -1;
    }

    if (!(htp->lock = malloc(sizeof(pthread_mutex_t)))) {
        return -1;
    }

    return pthread_mutex_init(htp->lock, NULL);
}

#endif

#ifndef EVHTP_DISABLE_REGEX
evhtp_callback_t *
evhtp_set_regex_cb(evhtp_t * htp, const char * pattern, evhtp_callback_cb cb, void * arg) {
    evhtp_callback_t * hcb;

    _evhtp_lock(htp);

    if (htp->callbacks == NULL) {
        if (!(htp->callbacks = calloc(sizeof(evhtp_callbacks_t), sizeof(char)))) {
            _evhtp_unlock(htp);
            return NULL;
        }

        TAILQ_INIT(htp->callbacks);
    }

    if (!(hcb = evhtp_callback_new(pattern, evhtp_callback_type_regex, cb, arg))) {
        _evhtp_unlock(htp);
        return NULL;
    }

    if (evhtp_callbacks_add_callback(htp->callbacks, hcb)) {
        evhtp_callback_free(hcb);
        _evhtp_unlock(htp);
        return NULL;
    }

    _evhtp_unlock(htp);
    return hcb;
}

#endif

evhtp_callback_t *
evhtp_set_glob_cb(evhtp_t * htp, const char * pattern, evhtp_callback_cb cb, void * arg) {
    evhtp_callback_t * hcb;

    _evhtp_lock(htp);

    if (htp->callbacks == NULL) {
        if (!(htp->callbacks = calloc(sizeof(evhtp_callbacks_t), sizeof(char)))) {
            _evhtp_unlock(htp);
            return NULL;
        }

        TAILQ_INIT(htp->callbacks);
    }

    if (!(hcb = evhtp_callback_new(pattern, evhtp_callback_type_glob, cb, arg))) {
        _evhtp_unlock(htp);
        return NULL;
    }

    if (evhtp_callbacks_add_callback(htp->callbacks, hcb)) {
        evhtp_callback_free(hcb);
        _evhtp_unlock(htp);
        return NULL;
    }

    _evhtp_unlock(htp);
    return hcb;
}

void
evhtp_set_gencb(evhtp_t * htp, evhtp_callback_cb cb, void * arg) {
    htp->defaults.cb    = cb;
    htp->defaults.cbarg = arg;
}

void
evhtp_set_pre_accept_cb(evhtp_t * htp, evhtp_pre_accept_cb cb, void * arg) {
    htp->defaults.pre_accept       = cb;
    htp->defaults.pre_accept_cbarg = arg;
}

void
evhtp_set_post_accept_cb(evhtp_t * htp, evhtp_post_accept_cb cb, void * arg) {
    htp->defaults.post_accept       = cb;
    htp->defaults.post_accept_cbarg = arg;
}

#ifndef EVHTP_DISABLE_SSL
#ifndef EVHTP_DISABLE_EVTHR
int
evhtp_ssl_use_threads(void) {
    int i;

    if (ssl_locks_initialized == 1) {
        return 0;
    }

    ssl_locks_initialized = 1;

    ssl_num_locks         = CRYPTO_num_locks();
    ssl_locks = malloc(ssl_num_locks * sizeof(evhtp_mutex_t));

    for (i = 0; i < ssl_num_locks; i++) {
        pthread_mutex_init(&(ssl_locks[i]), NULL);
    }

    CRYPTO_set_id_callback(_evhtp_ssl_get_thread_id);
    CRYPTO_set_locking_callback(_evhtp_ssl_thread_lock);

    return 0;
}

#endif

int
evhtp_ssl_init(evhtp_t * htp, evhtp_ssl_cfg_t * cfg) {
    long                  cache_mode;
    evhtp_ssl_scache_init init_cb = NULL;
    evhtp_ssl_scache_add  add_cb  = NULL;
    evhtp_ssl_scache_get  get_cb  = NULL;
    evhtp_ssl_scache_del  del_cb  = NULL;

    if (cfg == NULL || htp == NULL || cfg->pemfile == NULL) {
        return -1;
    }

    SSL_library_init();
    SSL_load_error_strings();
    RAND_poll();

    STACK_OF(SSL_COMP) * comp_methods = SSL_COMP_get_compression_methods();
    sk_SSL_COMP_zero(comp_methods);

    htp->ssl_cfg = cfg;
    htp->ssl_ctx = SSL_CTX_new(SSLv23_server_method());

#if OPENSSL_VERSION_NUMBER >= 0x10000000L
    SSL_CTX_set_options(htp->ssl_ctx, SSL_MODE_RELEASE_BUFFERS);
    /* SSL_CTX_set_options(htp->ssl_ctx, SSL_MODE_AUTO_RETRY); */
    SSL_CTX_set_timeout(htp->ssl_ctx, cfg->ssl_ctx_timeout);
#endif

    SSL_CTX_set_options(htp->ssl_ctx, cfg->ssl_opts);

#ifndef OPENSSL_NO_EC
    if (cfg->named_curve != NULL) {
        EC_KEY * ecdh = NULL;
        int      nid  = 0;

        nid  = OBJ_sn2nid(cfg->named_curve);
        if (nid == 0) {
            fprintf(stderr, "ECDH initialization failed: unknown curve %s\n", cfg->named_curve);
        }
        ecdh = EC_KEY_new_by_curve_name(nid);
        if (ecdh == NULL) {
            fprintf(stderr, "ECDH initialization failed for curve %s\n", cfg->named_curve);
        }
        SSL_CTX_set_tmp_ecdh(htp->ssl_ctx, ecdh);
        EC_KEY_free(ecdh);
    }
#endif /* OPENSSL_NO_EC */

    if (cfg->ciphers != NULL) {
        SSL_CTX_set_cipher_list(htp->ssl_ctx, cfg->ciphers);
    }

    SSL_CTX_load_verify_locations(htp->ssl_ctx, cfg->cafile, cfg->capath);
    X509_STORE_set_flags(SSL_CTX_get_cert_store(htp->ssl_ctx), cfg->store_flags);
    SSL_CTX_set_verify(htp->ssl_ctx, cfg->verify_peer, cfg->x509_verify_cb);

    if (cfg->x509_chk_issued_cb != NULL) {
        htp->ssl_ctx->cert_store->check_issued = cfg->x509_chk_issued_cb;
    }

    if (cfg->verify_depth) {
        SSL_CTX_set_verify_depth(htp->ssl_ctx, cfg->verify_depth);
    }

    switch (cfg->scache_type) {
        case evhtp_ssl_scache_type_disabled:
            cache_mode = SSL_SESS_CACHE_OFF;
            break;
        case evhtp_ssl_scache_type_user:
            cache_mode = SSL_SESS_CACHE_SERVER |
                         SSL_SESS_CACHE_NO_INTERNAL |
                         SSL_SESS_CACHE_NO_INTERNAL_LOOKUP;

            init_cb    = cfg->scache_init;
            add_cb     = cfg->scache_add;
            get_cb     = cfg->scache_get;
            del_cb     = cfg->scache_del;
            break;
        case evhtp_ssl_scache_type_builtin:
            cache_mode = SSL_SESS_CACHE_SERVER |
                         SSL_SESS_CACHE_NO_INTERNAL |
                         SSL_SESS_CACHE_NO_INTERNAL_LOOKUP;

#if 0
            init_cb    = _evhtp_ssl_builtin_init;
            add_cb     = _evhtp_ssl_builtin_add;
            get_cb     = _evhtp_ssl_builtin_get;
            del_cb     = _evhtp_ssl_builtin_del;
#endif
            break;
        case evhtp_ssl_scache_type_internal:
        default:
            cache_mode = SSL_SESS_CACHE_SERVER;
            break;
    }     /* switch */

    SSL_CTX_use_certificate_file(htp->ssl_ctx, cfg->pemfile, SSL_FILETYPE_PEM);
    SSL_CTX_use_PrivateKey_file(htp->ssl_ctx,
                                cfg->privfile ? cfg->privfile : cfg->pemfile, SSL_FILETYPE_PEM);

    SSL_CTX_set_session_id_context(htp->ssl_ctx,
                                   (void *)&session_id_context,
                                   sizeof(session_id_context));

    SSL_CTX_set_app_data(htp->ssl_ctx, htp);
    SSL_CTX_set_session_cache_mode(htp->ssl_ctx, cache_mode);

    if (cache_mode != SSL_SESS_CACHE_OFF) {
        SSL_CTX_sess_set_cache_size(htp->ssl_ctx,
                                    cfg->scache_size ? cfg->scache_size : 1024);

        if (cfg->scache_type == evhtp_ssl_scache_type_builtin ||
            cfg->scache_type == evhtp_ssl_scache_type_user) {
            SSL_CTX_sess_set_new_cb(htp->ssl_ctx, _evhtp_ssl_add_scache_ent);
            SSL_CTX_sess_set_get_cb(htp->ssl_ctx, _evhtp_ssl_get_scache_ent);
            SSL_CTX_sess_set_remove_cb(htp->ssl_ctx, _evhtp_ssl_delete_scache_ent);

            if (cfg->scache_init) {
                cfg->args = (cfg->scache_init)(htp);
            }
        }
    }

    return 0;
}     /* evhtp_use_ssl */

#endif

evbev_t *
evhtp_connection_get_bev(evhtp_connection_t * connection) {
    return connection->bev;
}

evbev_t *
evhtp_connection_take_ownership(evhtp_connection_t * connection) {
    evbev_t * bev = evhtp_connection_get_bev(connection);

    if (connection->hooks) {
        evhtp_unset_all_hooks(&connection->hooks);
    }

    if (connection->request && connection->request->hooks) {
        evhtp_unset_all_hooks(&connection->request->hooks);
    }

    evhtp_connection_set_bev(connection, NULL);

    connection->owner = 0;

    bufferevent_disable(bev, EV_READ);
    bufferevent_setcb(bev, NULL, NULL, NULL, NULL);

    return bev;
}

evbev_t *
evhtp_request_get_bev(evhtp_request_t * request) {
    return evhtp_connection_get_bev(request->conn);
}

evbev_t *
evhtp_request_take_ownership(evhtp_request_t * request) {
    return evhtp_connection_take_ownership(evhtp_request_get_connection(request));
}

void
evhtp_connection_set_bev(evhtp_connection_t * conn, evbev_t * bev) {
    conn->bev = bev;
}

void
evhtp_request_set_bev(evhtp_request_t * request, evbev_t * bev) {
    evhtp_connection_set_bev(request->conn, bev);
}

evhtp_connection_t *
evhtp_request_get_connection(evhtp_request_t * request) {
    return request->conn;
}

void
evhtp_connection_set_timeouts(evhtp_connection_t   * c,
                              const struct timeval * rtimeo,
                              const struct timeval * wtimeo) {
    if (!c) {
        return;
    }

    bufferevent_set_timeouts(c->bev, rtimeo, wtimeo);
}

void
evhtp_connection_set_max_body_size(evhtp_connection_t * c, uint64_t len) {
    if (len == 0) {
        c->max_body_size = c->htp->max_body_size;
    } else {
        c->max_body_size = len;
    }
}

void
evhtp_request_set_max_body_size(evhtp_request_t * req, uint64_t len) {
    evhtp_connection_set_max_body_size(req->conn, len);
}

void
evhtp_connection_free(evhtp_connection_t * connection) {
    if (connection == NULL) {
        return;
    }

    _evhtp_request_free(connection->request);
    _evhtp_connection_fini_hook(connection);

    free(connection->parser);
    free(connection->hooks);
    free(connection->saddr);

    if (connection->resume_ev) {
        event_free(connection->resume_ev);
    }

    if (connection->bev) {
#ifdef LIBEVENT_HAS_SHUTDOWN
        bufferevent_shutdown(connection->bev, _evhtp_shutdown_eventcb);
#else
#ifndef EVHTP_DISABLE_SSL
        if (connection->ssl != NULL) {
            SSL_set_shutdown(connection->ssl, SSL_RECEIVED_SHUTDOWN);
            SSL_shutdown(connection->ssl);
        }
#endif
        bufferevent_free(connection->bev);
#endif
    }

#ifndef EVHTP_DISABLE_EVTHR
    if (connection->thread) {
        evthr_dec_backlog(connection->thread);
    }
#endif

    free(connection);
}     /* evhtp_connection_free */

void
evhtp_request_free(evhtp_request_t * request) {
    _evhtp_request_free(request);
}

void
evhtp_set_timeouts(evhtp_t * htp, const struct timeval * r_timeo, const struct timeval * w_timeo) {
    if (r_timeo != NULL) {
        htp->recv_timeo = *r_timeo;
    }

    if (w_timeo != NULL) {
        htp->send_timeo = *w_timeo;
    }
}

void
evhtp_set_max_keepalive_requests(evhtp_t * htp, uint64_t num) {
    htp->max_keepalive_requests = num;
}

/**
 * @brief set bufferevent flags, defaults to BEV_OPT_CLOSE_ON_FREE
 *
 * @param htp
 * @param flags
 */
void
evhtp_set_bev_flags(evhtp_t * htp, int flags) {
    htp->bev_flags = flags;
}

void
evhtp_set_max_body_size(evhtp_t * htp, uint64_t len) {
    htp->max_body_size = len;
}

int
evhtp_add_alias(evhtp_t * evhtp, const char * name) {
    evhtp_alias_t * alias;

    if (evhtp == NULL || name == NULL) {
        return -1;
    }

    if (!(alias = calloc(sizeof(evhtp_alias_t), 1))) {
        return -1;
    }

    alias->alias = strdup(name);

    TAILQ_INSERT_TAIL(&evhtp->aliases, alias, next);

    return 0;
}

/**
 * @brief add a virtual host.
 *
 * NOTE: If SSL is being used and the vhost was found via SNI, the Host: header
 *       will *NOT* be used to find a matching vhost.
 *
 *       Also, any hooks which are set prior to finding a vhost that are hooks
 *       which are after the host hook, they are overwritten by the callbacks
 *       and hooks set for the vhost specific evhtp_t structure.
 *
 * @param evhtp
 * @param name
 * @param vhost
 *
 * @return
 */
int
evhtp_add_vhost(evhtp_t * evhtp, const char * name, evhtp_t * vhost) {
    if (evhtp == NULL || name == NULL || vhost == NULL) {
        return -1;
    }

    if (TAILQ_FIRST(&vhost->vhosts) != NULL) {
        /* vhosts cannot have secondary vhosts defined */
        return -1;
    }

    if (!(vhost->server_name = strdup(name))) {
        return -1;
    }

    /* set the parent of this vhost so when the request has been completely
     * serviced, the vhost can be reset to the original evhtp structure.
     *
     * This allows for a keep-alive connection to make multiple requests with
     * different Host: values.
     */
    vhost->parent                 = evhtp;

    /* inherit various flags from the parent evhtp structure */
    vhost->bev_flags              = evhtp->bev_flags;
    vhost->max_body_size          = evhtp->max_body_size;
    vhost->max_keepalive_requests = evhtp->max_keepalive_requests;
    vhost->recv_timeo             = evhtp->recv_timeo;
    vhost->send_timeo             = evhtp->send_timeo;

    TAILQ_INSERT_TAIL(&evhtp->vhosts, vhost, next_vhost);

    return 0;
}

evhtp_t *
evhtp_new(evbase_t * evbase, void * arg) {
    evhtp_t * htp;

    if (evbase == NULL) {
        return NULL;
    }

    if (!(htp = calloc(sizeof(evhtp_t), 1))) {
        return NULL;
    }

    status_code_init();

    htp->arg       = arg;
    htp->evbase    = evbase;
    htp->bev_flags = BEV_OPT_CLOSE_ON_FREE;

    TAILQ_INIT(&htp->vhosts);
    TAILQ_INIT(&htp->aliases);

    evhtp_set_gencb(htp, _evhtp_default_request_cb, (void *)htp);

    return htp;
}

void
evhtp_free(evhtp_t * evhtp) {
    evhtp_alias_t * evhtp_alias, * tmp;

    if (evhtp == NULL) {
        return;
    }

    if (evhtp->thr_pool) {
        evthr_pool_stop(evhtp->thr_pool);
        evthr_pool_free(evhtp->thr_pool);
    }

    if (evhtp->server_name) {
        free(evhtp->server_name);
    }

    if (evhtp->callbacks) {
        evhtp_callbacks_free(evhtp->callbacks);
    }

    TAILQ_FOREACH_SAFE(evhtp_alias, &evhtp->aliases, next, tmp) {
        if (evhtp_alias->alias != NULL) {
            free(evhtp_alias->alias);
        }
        TAILQ_REMOVE(&evhtp->aliases, evhtp_alias, next);
        free(evhtp_alias);
    }

    free(evhtp);
}

/*****************************************************************
* client request functions                                      *
*****************************************************************/

evhtp_connection_t *
evhtp_connection_new(evbase_t * evbase, const char * addr, uint16_t port) {
    evhtp_connection_t * conn;
    struct sockaddr_in   sin;

    if (evbase == NULL) {
        return NULL;
    }

    if (!(conn = _evhtp_connection_new(NULL, -1, evhtp_type_client))) {
        return NULL;
    }

    sin.sin_family      = AF_INET;
    sin.sin_addr.s_addr = inet_addr(addr);
    sin.sin_port        = htons(port);

    conn->evbase        = evbase;
    conn->bev           = bufferevent_socket_new(evbase, -1, BEV_OPT_CLOSE_ON_FREE);

    bufferevent_enable(conn->bev, EV_READ);

    bufferevent_setcb(conn->bev, NULL, NULL,
                      _evhtp_connection_eventcb, conn);

    bufferevent_socket_connect(conn->bev,
                               (struct sockaddr *)&sin, sizeof(sin));

    return conn;
}

evhtp_request_t *
evhtp_request_new(evhtp_callback_cb cb, void * arg) {
    evhtp_request_t * r;

    if (!(r = _evhtp_request_new(NULL))) {
        return NULL;
    }

    r->cb    = cb;
    r->cbarg = arg;
    r->proto = EVHTP_PROTO_11;

    return r;
}

int
evhtp_make_request(evhtp_connection_t * c, evhtp_request_t * r,
                   htp_method meth, const char * uri) {
    evbuf_t * obuf;
    char    * proto;

    obuf       = bufferevent_get_output(c->bev);
    r->conn    = c;
    c->request = r;

    switch (r->proto) {
        case EVHTP_PROTO_10:
            proto = "1.0";
            break;
        case EVHTP_PROTO_11:
        default:
            proto = "1.1";
            break;
    }

    evbuffer_add_printf(obuf, "%s %s HTTP/%s\r\n",
                        htparser_get_methodstr_m(meth), uri, proto);

    evhtp_headers_for_each(r->headers_out, _evhtp_create_headers, obuf);
    evbuffer_add_reference(obuf, "\r\n", 2, NULL, NULL);

    return 0;
}
<|MERGE_RESOLUTION|>--- conflicted
+++ resolved
@@ -832,13 +832,12 @@
 _evhtp_request_parser_start(htparser * p) {
     evhtp_connection_t * c = htparser_get_userdata(p);
 
-<<<<<<< HEAD
     if (c->type == evhtp_type_client) {
         return 0;
-=======
+    }
+
     if (c->paused == 1) {
         return -1;
->>>>>>> 0e774db7
     }
 
     if (c->request) {
