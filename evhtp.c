--- conflicted
+++ resolved
@@ -3526,7 +3526,6 @@
     return htp;
 }
 
-<<<<<<< HEAD
 void
 evhtp_free(evhtp_t * evhtp) {
     evhtp_alias_t * evhtp_alias, * tmp;
@@ -3557,7 +3556,8 @@
     }
 
     free(evhtp);
-=======
+}
+
 /*****************************************************************
 * client request functions                                      *
 *****************************************************************/
@@ -3635,5 +3635,4 @@
     evbuffer_add_reference(obuf, "\r\n", 2, NULL, NULL);
 
     return 0;
->>>>>>> c150c2e9
-}
+}
