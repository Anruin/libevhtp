#include <stdio.h>
#include <stdlib.h>
#include <string.h>
#include <stdint.h>
#include <inttypes.h>
#include <limits.h>
#include <errno.h>
#include <signal.h>
#include <sys/ioctl.h>
#include <sys/queue.h>
#include <sys/socket.h>
#include <netinet/in.h>
#include <arpa/inet.h>
#include <assert.h>

#include "http_parser.h"
#include "onigposix.h"
#include "evhtp.h"

typedef struct evhtp_callback  evhtp_callback_t;
typedef struct evhtp_callbacks evhtp_callbacks_t;

typedef void (*htp_conn_write_fini_cb)(evhtp_conn_t * conn, void * args);

#ifdef DISABLE_EVTHR
#define pthread_self()                 0
#define pthread_mutex_lock(a)          0
#define pthread_mutex_unlock(a)        0
#define pthread_mutex_init(a, b)       0
#define evthr_pool_new(a, b)           NULL
#define evthr_pool_start(a)            0
#define evthr_pool_defer(a, b, c)      0
#define evthr_get_base(a)              0
#define evthr_inc_backlog(a)           0
#define evthr_dec_backlog(a)           0
#endif

#ifdef DISABLE_SSL
#define CRYPTO_set_id_callback(a)      0
#define CRYPTO_set_locking_callback(a) 0
#define CRYPTO_num_locks()             0
#define CRYPTO_LOCK 0
#endif

struct evhtp {
    evbase_t           * evbase;
    evserv_t           * listener;
    evhtp_callbacks_t  * callbacks;
    void               * default_cbarg;
    void               * post_accept_cbarg;
    char               * server_name;
    evhtp_callback_cb    default_cb;
    evhtp_post_accept    post_accept_cb;
    http_parser_settings psets;
    evhtp_ssl_ctx_t    * ssl_ctx;
    evhtp_ssl_cfg      * ssl_cfg;
    evthr_pool_t       * pool;
};

struct evhtp_hooks {
    evhtp_hook_hdr       _hdr;
    evhtp_hook_hdrs      _hdrs;
    evhtp_hook_path      _path;
    evhtp_hook_uri       _uri;
    evhtp_hook_read      _read;
    evhtp_hook_on_expect _on_expect;

    void * _hdr_cbargs;
    void * _hdrs_cbargs;
    void * _path_cbargs;
    void * _uri_cbargs;
    void * _read_cbargs;
    void * _on_expect_cbargs;
};

struct evhtp_request {
    char            * path;
    char            * uri;
    int               matched_soff;
    int               matched_eoff;
    int               keepalive;
    evhtp_hdrs_t      headers_in;
    evhtp_hdrs_t      headers_out;
    evhtp_method      method;
    evhtp_proto       proto;
    char              major;
    char              minor;
    char              chunked;
    evhtp_callback_cb cb;
    evhtp_stream_cb   stream_cb;
    void            * cbarg;
    void            * stream_cbarg;
    evhtp_conn_t    * conn;
    evbuf_t         * buffer_in;
    evbuf_t         * buffer_out;
};

typedef enum {
    callback_type_uri,
    callback_type_regex,
} callback_type_t;

struct evhtp_callback {
    callback_type_t    type;
    void             * cbarg;
    unsigned int       hash;
    evhtp_callback_cb  cb;
    evhtp_callback_t * next;

    union {
        char    * uri;
        regex_t * regex;
    } val;
};

struct evhtp_callbacks {
    evhtp_callback_t ** callbacks;
    evhtp_callback_t  * regex_callbacks;
    unsigned int        count;
    unsigned int        buckets;
};

struct evhtp_conn {
    evhtp_t         * htp;
    evhtp_hooks_t   * hooks;
    evhtp_request_t * request;
    http_parser     * parser;
    int               sock;
    evhtp_cflags      flags;
    evbase_t        * evbase;
    evbev_t         * bev;
    evhtp_ssl_t     * ssl;
    evthr_t         * thr;
};

#define _HTP_CONN       "Connection"
#define _HTP_CONTLEN    "Content-Length"
#define _HTP_CONTYPE    "Content-Type"
#define _HTP_EXPECT     "Expect"
#define _HTP_SERVER     "Server"
#define _HTP_TRANSENC   "Transfer-Encoding"

#define _HTP_DEFCLOSE   "close"
#define _HTP_DEFKALIVE  "keep-alive"
#define _HTP_DEFCONTYPE "text/plain"
#define _HTP_DEFSERVER  "libevht"
#define _HTP_DEFCHUNKED "chunked"

#ifdef HTP_DEBUG
#define __QUOTE(x)                    # x
#define  _QUOTE(x)                    __QUOTE(x)

#define evhtp_log_debug(fmt, ...)     do {                     \
        fprintf(stdout, __FILE__ "[" _QUOTE(__LINE__) "] %s: " \
                fmt "\n", __func__, ## __VA_ARGS__);           \
        fflush(stdout);                                        \
} while (0)
#else
#define evhtp_log_debug(fmt, ...)     do {} while (0)
#endif

#define htp_conn_hook(c)              (c)->hooks
#define htp_conn_has_hook(c, n)       (htp_conn_hook(c) && htp_conn_hook(c)->n)
#define htp_conn_hook_cbarg(c, n)     htp_conn_hook(c)->n ## _cbargs
#define htp_conn_hook_call(c, n, ...) htp_conn_hook(c)->n(c->request, __VA_ARGS__, htp_conn_hook_cbarg(c, n))
#define htp_conn_hook_set(c, n, f, a) do { \
        htp_conn_hook(c)->n       = f;     \
        htp_conn_hook_cbarg(c, n) = a;     \
} while (0)

#define CRLF "\r\n"

<<<<<<< HEAD
static evhtp_proto        htp_proto(char major, char minor);
static evhtp_callback_t * htp_callbacks_find_callback(evhtp_callbacks_t *, const char *);
static evhtp_callback_t * htp_callbacks_find_callback_woffsets(evhtp_callbacks_t *, const char *, int *, int *);
static void               htp_recv_cb(evbev_t * bev, void * arg);
static void               htp_err_cb(evbev_t * bev, short events, void * arg);
static evhtp_request_t  * htp_request_new(evhtp_conn_t * conn);
=======
static evhtp_proto        _htp_proto(char major, char minor);
static evhtp_callback_t * _htp_callbacks_find_callback(evhtp_callbacks_t *, const char *);
static evhtp_callback_t * _htp_callbacks_find_callback_woffsets(evhtp_callbacks_t *, const char *, int *, int *);
static void               _htp_recv_cb(evbev_t * bev, void * arg);
static void               _htp_err_cb(evbev_t * bev, short events, void * arg);
static evhtp_request_t  * _htp_request_new(evhtp_conn_t * conn);
>>>>>>> ab9d9db9

static int                ssl_num_locks;
static evhtp_mutex_t   ** ssl_locks;

static evhtp_status
htp_run_on_expect_hook(evhtp_conn_t * conn, const char * expt_val) {
    evhtp_status status = EVHTP_CODE_CONTINUE;

    evhtp_log_debug("enter");

    if (htp_conn_has_hook(conn, _on_expect)) {
        status = htp_conn_hook_call(conn, _on_expect, expt_val);
    }

    return status;
}

static evhtp_res
htp_run_hdr_hook(evhtp_conn_t * conn, evhtp_hdr_t * hdr) {
    evhtp_res res = EVHTP_RES_OK;

    evhtp_log_debug("enter");
    if (htp_conn_has_hook(conn, _hdr)) {
        res = htp_conn_hook_call(conn, _hdr, hdr);
    }

    return res;
}

static evhtp_res
htp_run_hdrs_hook(evhtp_conn_t * conn, evhtp_hdrs_t * hdrs) {
    evhtp_res res = EVHTP_RES_OK;

    evhtp_log_debug("enter");
    if (htp_conn_has_hook(conn, _hdrs)) {
        res = htp_conn_hook_call(conn, _hdrs, hdrs);
    }

    return res;
}

static evhtp_res
htp_run_path_hook(evhtp_conn_t * conn, const char * path) {
    evhtp_res res = EVHTP_RES_OK;

    evhtp_log_debug("enter");
    if (htp_conn_has_hook(conn, _path)) {
        res = htp_conn_hook_call(conn, _path, path);
    }

    return res;
}

static evhtp_res
htp_run_uri_hook(evhtp_conn_t * conn, const char * uri) {
    evhtp_res res = EVHTP_RES_OK;

    evhtp_log_debug("enter");
    if (htp_conn_has_hook(conn, _uri)) {
        res = htp_conn_hook_call(conn, _uri, uri);
    }

    return res;
}

static evhtp_res
htp_run_read_hook(evhtp_conn_t * conn, const char * data, size_t sz) {
    evhtp_res res = EVHTP_RES_OK;

    evhtp_log_debug("enter");
    if (htp_conn_has_hook(conn, _read)) {
        res = htp_conn_hook_call(conn, _read, data, sz);
    }

    return res;
}

static int
htp_start_cb(http_parser * p) {
    evhtp_conn_t * conn = p->data;

    evhtp_log_debug("enter");
<<<<<<< HEAD
    conn->request = htp_request_new(conn);
=======
    conn->request = _htp_request_new(conn);
>>>>>>> ab9d9db9
    return 0;
}

static int
htp_end_cb(http_parser * p) {
    evhtp_conn_t    * conn    = NULL;
    evhtp_request_t * request = NULL;

    evhtp_log_debug("enter");
    conn    = p->data;
    request = conn->request;

    if (request->cb) {
        request->cb(request, request->cbarg);
    }

    return 0;
}

static int
htp_query_str_cb(http_parser * p, const char * buf, size_t len) {
    /* evhtp_conn_t * conn = p->data; */

    evhtp_log_debug("len = %" PRIoMAX " buf = '%.*s'", len, (int)len, buf);

    return 0;
}

static int
htp_uri_cb(http_parser * p, const char * buf, size_t len) {
    evhtp_conn_t    * conn;
    evhtp_request_t * request;

    evhtp_log_debug("enter");
    conn              = p->data;
    request           = conn->request;

    request->uri      = malloc(len + 1);
    request->uri[len] = '\0';

    memcpy(request->uri, buf, len);

    if (htp_run_uri_hook(conn, request->uri) != EVHTP_RES_OK) {
        return -1;
    }

    return 0;
}

static int
htp_fragment_cb(http_parser * p, const char * buf, size_t len) {
    /* evhtp_conn_t * conn = p->data; */

    evhtp_log_debug("len = %" PRIoMAX " buf = '%.*s", len, (int)len, buf);

    return 0;
}

static int
htp_header_key_cb(http_parser * p, const char * buf, size_t len) {
    evhtp_hdr_t  * hdr;
    evhtp_conn_t * conn;

    evhtp_log_debug("len = %" PRIdMAX, len);

    conn          = p->data;
    hdr           = malloc(sizeof(evhtp_hdr_t));
    hdr->k_heaped = 1;
    hdr->key      = malloc(len + 1);
    hdr->key[len] = '\0';

    memcpy(hdr->key, buf, len);
    TAILQ_INSERT_TAIL(&conn->request->headers_in, hdr, next);

    return 0;
}

static int
htp_header_val_cb(http_parser * p, const char * buf, size_t len) {
    evhtp_hdr_t     * hdr  = NULL;
    evhtp_conn_t    * conn = NULL;
    evhtp_request_t * req  = NULL;

    evhtp_log_debug("len = %" PRIdMAX, len);

    conn          = p->data;
    req           = conn->request;
    hdr           = TAILQ_LAST(&req->headers_in, evhtp_hdrs);

    hdr->v_heaped = 1;
    hdr->val      = malloc(len + 1);
    hdr->val[len] = '\0';

    memcpy(hdr->val, buf, len);

    if (htp_run_hdr_hook(conn, hdr) != EVHTP_RES_OK) {
        return -1;
    }

    return 0;
}

static int
htp_headers_complete_cb(http_parser * p) {
    evhtp_conn_t * conn;

    evhtp_log_debug("enter");
    conn = p->data;

    conn->request->method = p->method;
    conn->request->major  = p->http_major;
    conn->request->minor  = p->http_minor;
    conn->request->proto  = htp_proto(p->http_major, p->http_minor);

    if (htp_run_hdrs_hook(conn, &conn->request->headers_in) != EVHTP_RES_OK) {
        return -1;
    }

    if (evhtp_hdr_find(&conn->request->headers_in, _HTP_CONTLEN)) {
        const char * expt_val;
        evbuf_t    * buf;
        evhtp_status status;

        if (!(expt_val = evhtp_hdr_find(&conn->request->headers_in, _HTP_EXPECT))) {
            return 0;
        }

        if ((status = htp_run_on_expect_hook(conn, expt_val)) != EVHTP_CODE_CONTINUE) {
            evhtp_send_reply(conn->request, status, "no", NULL);
            return -1;
        }

        buf = evbuffer_new();
        evbuffer_add_printf(buf, "HTTP/%d.%d 100 Continue\r\n\r\n", p->http_major, p->http_minor);
        evbuffer_write(buf, conn->sock);
        evbuffer_free(buf);
    }

    return 0;
}

static int
htp_path_cb(http_parser * p, const char * buf, size_t len) {
    evhtp_conn_t     * conn    = NULL;
    evhtp_request_t  * request = NULL;
    evhtp_callback_t * cb      = NULL;

    /* printf("on_path size: %llu\n", len); */

    evhtp_log_debug("enter");
    conn               = p->data;
    request            = conn->request;

    request->path      = malloc(len + 1);
    request->path[len] = '\0';

    memcpy(request->path, buf, len);

<<<<<<< HEAD
    cb = htp_callbacks_find_callback_woffsets(conn->htp->callbacks,
                                              request->path,
                                              &request->matched_soff,
                                              &request->matched_eoff);
=======
    cb = _htp_callbacks_find_callback_woffsets(conn->htp->callbacks,
        request->path,
        &request->matched_soff,
        &request->matched_eoff);
>>>>>>> ab9d9db9

    if (cb == NULL) {
        if (conn->htp->default_cb == NULL) {
            return -1;
        }

        request->cb    = conn->htp->default_cb;
        request->cbarg = conn->htp->default_cbarg;
    } else {
        request->cb    = cb->cb;
        request->cbarg = cb->cbarg;
    }

    if (htp_run_path_hook(conn, conn->request->path) != EVHTP_RES_OK) {
        return -1;
    }

    return 0;
}

static int
htp_body_cb(http_parser * p, const char * buf, size_t len) {
    evhtp_conn_t * conn = p->data;

    evhtp_log_debug("enter");

    evbuffer_add(evhtp_request_get_input(conn->request), buf, len);

    if (htp_run_read_hook(conn, buf, len) != EVHTP_RES_OK) {
        return -1;
    }

    return 0;
}

static inline unsigned int
htp_thash(const char * key) {
    unsigned int h = 0;

    for (; *key; key++) {
        h = 31 * h + *key;
    }

    return h;
}

static evhtp_callback_t *
<<<<<<< HEAD
htp_callback_new(const void * uri, callback_type_t type, evhtp_callback_cb cb, void * cbarg) {
=======
_htp_callback_new(const void * uri, callback_type_t type, evhtp_callback_cb cb, void * cbarg) {
>>>>>>> ab9d9db9
    evhtp_callback_t * htp_cb;

    evhtp_log_debug("enter");

    if (!(htp_cb = calloc(sizeof(evhtp_callback_t), sizeof(char)))) {
        return NULL;
    }

    htp_cb->type = type;

    switch (type) {
        case callback_type_uri:
<<<<<<< HEAD
            htp_cb->hash    = htp_thash(uri);
            htp_cb->val.uri = strdup((const char *)uri);
=======
            htp_cb->hash      = _htp_thash(uri);
            htp_cb->val.uri   = strdup((const char *)uri);
>>>>>>> ab9d9db9
            break;
        case callback_type_regex:
            htp_cb->val.regex = (regex_t *)malloc(sizeof(regex_t));

            if (regcomp(htp_cb->val.regex, (char *)uri, REG_EXTENDED) != 0) {
                free(htp_cb->val.regex);
                free(htp_cb);
                return NULL;
            }

            break;
    }

    htp_cb->cb    = cb;
    htp_cb->cbarg = cbarg;

    return htp_cb;
}

static evhtp_callbacks_t *
htp_callbacks_new(unsigned int buckets) {
    evhtp_callbacks_t * htp_cbs;

    evhtp_log_debug("enter");

    if (!(htp_cbs = calloc(sizeof(evhtp_callbacks_t), sizeof(char)))) {
        return NULL;
    }

    if (!(htp_cbs->callbacks = calloc(sizeof(evhtp_callback_t *), buckets))) {
        free(htp_cbs);
        return NULL;
    }

    htp_cbs->count   = 0;
    htp_cbs->buckets = buckets;

    return htp_cbs;
}

static evhtp_callback_t *
<<<<<<< HEAD
htp_callbacks_find_callback_woffsets(evhtp_callbacks_t * cbs,
=======
_htp_callbacks_find_callback_woffsets(evhtp_callbacks_t * cbs,
>>>>>>> ab9d9db9
                                      const char        * uri,
                                      int               * start_offset,
                                      int               * end_offset) {
    evhtp_callback_t * cb;
    unsigned int       hash;

    if (cbs == NULL) {
        return NULL;
    }

    hash = htp_thash(uri);
    cb   = cbs->callbacks[hash & (cbs->buckets - 1)];

    while (cb != NULL) {
        if (cb->hash == hash && !strcmp(cb->val.uri, uri)) {
            *start_offset = 0;
            *end_offset   = strlen(uri);
            return cb;
        }

        cb = cb->next;
    }

    /* check regex patterns */
    cb = cbs->regex_callbacks;

    while (cb != NULL) {
        regmatch_t pmatch[20];

        if (regexec(cb->val.regex, uri, cb->val.regex->re_nsub + 1, pmatch, 0) == 0) {
            *start_offset = (int)pmatch[0].rm_so;
            *end_offset   = (int)pmatch[0].rm_eo;
            return cb;
        }

        cb = cb->next;
    }

    return NULL;
}

static evhtp_callback_t *
<<<<<<< HEAD
htp_callbacks_find_callback(evhtp_callbacks_t * cbs, const char * uri) {
=======
_htp_callbacks_find_callback(evhtp_callbacks_t * cbs, const char * uri) {
>>>>>>> ab9d9db9
    evhtp_callback_t * cb;
    unsigned int       hash;

    evhtp_log_debug("enter");

    if (cbs == NULL) {
        return NULL;
    }

<<<<<<< HEAD
    hash = htp_thash(uri);
=======
    hash = _htp_thash(uri);
>>>>>>> ab9d9db9
    cb   = cbs->callbacks[hash & (cbs->buckets - 1)];

    while (cb != NULL) {
        if (cb->hash == hash && !strcmp(cb->val.uri, uri)) {
            return cb;
        }

        cb = cb->next;
    }


    /* check regex patterns */
    cb = cbs->regex_callbacks;

    while (cb != NULL) {
        if (regexec(cb->val.regex, uri, 0, NULL, 0) == 0) {
            return cb;
        }

        cb = cb->next;
    }

    return NULL;
}

static int
htp_callbacks_add_callback(evhtp_callbacks_t * cbs, evhtp_callback_t * cb) {
    unsigned int hkey;

    evhtp_log_debug("enter");

    switch (cb->type) {
        case callback_type_uri:
            hkey = cb->hash & (cbs->buckets - 1);

            if (cbs->callbacks[hkey] == NULL) {
                cbs->callbacks[hkey] = cb;
                return 0;
            }

            cb->next = cbs->callbacks[hkey];
            cbs->callbacks[hkey] = cb;
            break;
        case callback_type_regex:
            cb->next = cbs->regex_callbacks;
            cbs->regex_callbacks = cb;
            break;
    }

    return 0;
}

void
htp_conn_free(evhtp_conn_t * conn) {
    if (conn == NULL) {
        return;
    }

    evhtp_log_debug("enter");

    if (conn->hooks) {
        free(conn->hooks);
    }

    if (conn->parser) {
        free(conn->parser);
    }

    if (conn->request) {
        evhtp_request_free(conn->request);
    }

    if (conn->thr) {
        evthr_dec_backlog(conn->thr);
    }

    if (conn->bev) {
        bufferevent_free(conn->bev);
    }


    free(conn);
} /* htp_conn_free */

static evhtp_conn_t *
htp_conn_new(evhtp_t * htp) {
    evhtp_conn_t * conn;

    evhtp_log_debug("enter");

    if (!(conn = malloc(sizeof(evhtp_conn_t)))) {
        return NULL;
    }

    conn->htp          = htp;
    conn->flags        = 0;
    conn->hooks        = NULL;
    conn->request      = NULL;
    conn->sock         = 0;
    conn->flags        = 0;
    conn->evbase       = NULL;
    conn->bev          = NULL;
    conn->ssl          = NULL;
    conn->thr          = NULL;

    conn->parser       = malloc(sizeof(http_parser));
    conn->parser->data = conn;

    http_parser_init(conn->parser, HTTP_REQUEST);
    return conn;
}

static void
htp_conn_reset(evhtp_conn_t * conn) {
    http_parser_init(conn->parser, HTTP_REQUEST);

    evhtp_log_debug("enter");

    evhtp_request_free(conn->request);
    conn->request = NULL;

    bufferevent_disable(conn->bev, EV_WRITE);
    bufferevent_enable(conn->bev, EV_READ);

    bufferevent_setwatermark(conn->bev, EV_READ | EV_WRITE, 0, 0);
    bufferevent_setcb(conn->bev, htp_recv_cb, NULL, htp_err_cb, conn);
}

static int
htp_conn_get_sock(evhtp_conn_t * conn) {
    if (conn == NULL) {
        return -1;
    }

    evhtp_log_debug("enter");
    return conn->sock;
}

static evserv_t *
htp_conn_get_listener(evhtp_conn_t * conn) {
    if (conn == NULL) {
        return NULL;
    }

    evhtp_log_debug("enter");
    return evhtp_get_listener(conn->htp);
}

static evbase_t *
htp_conn_get_evbase(evhtp_conn_t * conn) {
    if (conn == NULL) {
        return NULL;
    }

    evhtp_log_debug("enter");
    return conn->evbase;
}

static int
htp_resp_can_have_content(evhtp_status code) {
    evhtp_log_debug("enter");
    if (code >= 100) {
        if (code < 300) {
            return 1;
        }
        return 0;
    }
    return 0;
}

static void
htp_recv_cb(evbev_t * bev, void * arg) {
    evbuf_t      * ibuf;
    evhtp_conn_t * conn;
    char         * read_buf;
    size_t         nread;
    size_t         avail;

    evhtp_log_debug("enter");
    conn     = (evhtp_conn_t *)arg;
    ibuf     = bufferevent_get_input(bev);
    avail    = evbuffer_get_length(ibuf);
    read_buf = (char *)evbuffer_pullup(ibuf, avail);

    nread    = http_parser_execute(conn->parser, &conn->htp->psets, read_buf, avail);

    evhtp_log_debug("nread = %zu", nread);

    if (nread <= evbuffer_get_length(ibuf)) {
        evbuffer_drain(ibuf, nread);
    } else {
        evbuffer_drain(ibuf, -1);
    }
}

static void
htp_err_cb(evbev_t * bev, short events, void * arg) {
    evhtp_conn_t * conn;

    evhtp_log_debug("events = %x", events);

    if (events & (BEV_EVENT_ERROR | BEV_EVENT_EOF)) {
        conn = (evhtp_conn_t *)arg;

<<<<<<< HEAD
        evhtp_log_debug("leaving....");
        return htp_conn_free(conn);
=======
        return _htp_conn_free(conn);
>>>>>>> ab9d9db9
    }
}

static int
htp_hdr_output(evhtp_hdr_t * hdr, void * arg) {
    evbuf_t * buf = (evbuf_t *)arg;


    evhtp_log_debug("enter");
    evbuffer_add(buf, hdr->key, strlen(hdr->key));
    evbuffer_add(buf, ": ", 2);
    evbuffer_add(buf, hdr->val, strlen(hdr->val));
    evbuffer_add(buf, CRLF, 2);
    return 0;
}

static void
htp_exec_in_thr(evthr_t * thr, void * arg, void * shared) {
    evhtp_t      * htp;
    evhtp_conn_t * conn;

    evhtp_log_debug("enter");
    htp          = (evhtp_t *)shared;
    conn         = (evhtp_conn_t *)arg;

    conn->evbase = evthr_get_base(thr);
    conn->thr    = thr;

    if (htp->ssl_ctx == NULL) {
        conn->bev = bufferevent_socket_new(conn->evbase, conn->sock, BEV_OPT_CLOSE_ON_FREE);
    } else {
#ifndef DISABLE_SSL
        conn->ssl = SSL_new(htp->ssl_ctx);
        conn->bev = bufferevent_openssl_socket_new(conn->evbase,
                                                   conn->sock, conn->ssl, BUFFEREVENT_SSL_ACCEPTING,
                                                   BEV_OPT_CLOSE_ON_FREE | BEV_OPT_DEFER_CALLBACKS);

        SSL_set_app_data(conn->ssl, conn);
#endif
    }

    bufferevent_setcb(conn->bev, htp_recv_cb, NULL, htp_err_cb, conn);
    bufferevent_enable(conn->bev, EV_READ);
    bufferevent_disable(conn->bev, EV_WRITE);

    if (htp->post_accept_cb) {
        htp->post_accept_cb(conn, htp->post_accept_cbarg);
    }

    evthr_inc_backlog(conn->thr);
}

static void
htp_accept_cb(evserv_t * serv, int fd, struct sockaddr * s, int sl, void * arg) {
    evhtp_t      * htp;
    evhtp_conn_t * conn;

    evhtp_log_debug("enter");
    htp          = (evhtp_t *)arg;

<<<<<<< HEAD
    conn         = htp_conn_new(htp);
=======
    conn         = _htp_conn_new(htp);
>>>>>>> ab9d9db9
    conn->evbase = htp->evbase;
    conn->sock   = fd;

    if (htp->post_accept_cb) {
        htp->post_accept_cb(conn, htp->post_accept_cbarg);
    }

    if (htp->pool != NULL) {
        evthr_pool_defer(htp->pool, htp_exec_in_thr, conn);
        return;
    }

    if (htp->ssl_ctx == NULL) {
        conn->bev = bufferevent_socket_new(conn->evbase, conn->sock, BEV_OPT_CLOSE_ON_FREE);
    } else {
#ifndef DISABLE_SSL
        conn->ssl = SSL_new(htp->ssl_ctx);
        conn->bev = bufferevent_openssl_socket_new(conn->evbase,
                                                   conn->sock, conn->ssl, BUFFEREVENT_SSL_ACCEPTING,
                                                   BEV_OPT_CLOSE_ON_FREE | BEV_OPT_DEFER_CALLBACKS);

        SSL_set_app_data(conn->ssl, conn);
#else
        abort();
#endif
    }

    bufferevent_disable(conn->bev, EV_WRITE);
    bufferevent_enable(conn->bev, EV_READ);
<<<<<<< HEAD
    bufferevent_setcb(conn->bev, htp_recv_cb, NULL, htp_err_cb, conn);
=======
    bufferevent_setcb(conn->bev, _htp_recv_cb, NULL, _htp_err_cb, conn);
>>>>>>> ab9d9db9

    if (htp->post_accept_cb) {
        htp->post_accept_cb(conn, htp->post_accept_cbarg);
    }
} /* htp_accept_cb */

static void
htp_set_kalive_hdr(evhtp_hdrs_t * hdrs, evhtp_proto proto, int kalive) {
    if (hdrs == NULL) {
        return;
    }

    evhtp_log_debug("enter");
    if (kalive && proto == EVHTP_PROTO_1_0) {
        return evhtp_hdr_add(hdrs, evhtp_hdr_new(_HTP_CONN, _HTP_DEFKALIVE));
    }

    if (!kalive && proto == EVHTP_PROTO_1_1) {
        return evhtp_hdr_add(hdrs, evhtp_hdr_new(_HTP_CONN, _HTP_DEFCLOSE));
    }
}

static void
htp_reply_set_content_hdrs(evhtp_request_t * req, size_t len) {
    const char * content_len_hval;
    const char * content_type_hval;

    evhtp_log_debug("enter");
    if (req == NULL) {
        return;
    }

    if (len == 0) {
        evhtp_hdr_add(&req->headers_out, evhtp_hdr_new(_HTP_CONTLEN, "0"));
        return;
    }

    content_len_hval  = evhtp_hdr_find(&req->headers_out, _HTP_CONTLEN);
    content_type_hval = evhtp_hdr_find(&req->headers_out, _HTP_CONTYPE);

    if (content_len_hval == NULL) {
        evhtp_hdr_t * hdr;
#if __WORDSIZE == 64
        char          lstr[22];
#else
        char          lstr[12];
#endif
        snprintf(lstr, sizeof(lstr), "%" PRIuMAX, len);

        hdr           = evhtp_hdr_new(_HTP_CONTLEN, strdup(lstr));
        hdr->v_heaped = 1;

        evhtp_hdr_add(&req->headers_out, hdr);
    }

    if (content_type_hval == NULL) {
        evhtp_hdr_add(&req->headers_out, evhtp_hdr_new(_HTP_CONTYPE, _HTP_DEFCONTYPE));
    }
} /* htp_reply_set_content_hdrs */

static evhtp_status
htp_code_parent(evhtp_status code) {
    evhtp_log_debug("enter");
    if (code > 599 || code < 100) {
        return EVHTP_CODE_SCREWEDUP;
    }

    if (code >= 100 && code < 200) {
        return EVHTP_CODE_100;
    }

    if (code >= 200 && code < 300) {
        return EVHTP_CODE_200;
    }

    if (code >= 300 && code < 400) {
        return EVHTP_CODE_300;
    }

    if (code >= 400 && code < 500) {
        return EVHTP_CODE_400;
    }

    return EVHTP_CODE_500;
}

static int
htp_should_close_based_on_cflags(evhtp_cflags flags, evhtp_status code) {
    int res = 0;

    evhtp_log_debug("enter");
    switch (htp_code_parent(code)) {
        case EVHTP_CODE_100:
            res = (flags & EVHTP_CLOSE_ON_100);
            break;
        case EVHTP_CODE_200:
            res = (flags & EVHTP_CLOSE_ON_200);
            break;
        case EVHTP_CODE_300:
            res = (flags & EVHTP_CLOSE_ON_300);
            break;
        case EVHTP_CODE_400:
            if (code == EVHTP_CODE_EXPECTFAIL && flags & EVHTP_CLOSE_ON_EXPECT_ERR) {
                res = 1;
            } else {
                res = (flags & EVHTP_CLOSE_ON_400);
            }
            break;
        case EVHTP_CODE_500:
            res = (flags & EVHTP_CLOSE_ON_500);
            break;
        case EVHTP_CODE_SCREWEDUP:
            res = 1;
            break;
    } /* switch */

    return res ? 1 : 0;
}

static int
htp_should_keep_alive(evhtp_request_t * req, evhtp_status code) {
    evhtp_conn_t * conn = req->conn;

    evhtp_log_debug("enter");
    if (http_should_keep_alive(conn->parser) == 0) {
        /* parsed request doesn't even support keep-alive */
        return 0;
    }

    if (htp_should_close_based_on_cflags(conn->flags, code)) {
        /* one of the user-set flags has informed us to close, thus
         * do not keep alive */
        return 0;
    }

    /* all above actions taken into account, the client is
     * set to keep-alive */
    return 1;
}

static inline int
htp_is_http_1_1x(char major, char minor) {
    evhtp_log_debug("enter");
    if (major >= 1 && minor >= 1) {
        return 1;
    }

    return 0;
}

static inline int
htp_is_http_1_0x(char major, char minor) {
    if (major >= 1 && minor <= 0) {
        return 1;
    }

    return 0;
}

static evhtp_proto
htp_proto(char major, char minor) {
    if (htp_is_http_1_0x(major, minor)) {
        return EVHTP_PROTO_1_0;
    }

    if (htp_is_http_1_1x(major, minor)) {
        return EVHTP_PROTO_1_1;
    }

    return EVHTP_PROTO_INVALID;
}

#define htp_set_status_buf(buf, major, minor, code) do {                        \
        evbuffer_add_printf(buf, "HTTP/%d.%d %d DERP\r\n", major, minor, code); \
} while (0)

#define htp_set_header_buf(buf, hdrs)               do { \
        evhtp_hdrs_for_each(hdrs, htp_hdr_output, buf);  \
} while (0)

#define htp_set_server_hdr(hdrs, name)              do {       \
        evhtp_hdr_add(hdrs, evhtp_hdr_new(_HTP_SERVER, name)); \
} while (0)

#define htp_set_crlf_buf(buf)                       do {  \
        evbuffer_add_reference(buf, CRLF, 2, NULL, NULL); \
} while (0)

void
htp_set_body_buf(evbuf_t * dst, evbuf_t * src) {
    if (dst == NULL) {
        return;
    }
    evhtp_log_debug("enter");

    if (src && evbuffer_get_length(src)) {
        evbuffer_add_buffer(dst, src);
    }
}

static void
htp_resp_fini_cb(evbev_t * bev, void * arg) {
    evhtp_request_t * req;
    evhtp_conn_t    * conn;
    int               keepalive;

    evhtp_log_debug("enter");

    req       = (evhtp_request_t *)arg;
    keepalive = req->keepalive;
    conn      = req->conn;

    if (keepalive) {
        return htp_conn_reset(conn);
    } else {
        return htp_conn_free(conn);
    }
}

static void
htp_resp_err_cb(evbev_t * bev, short events, void * arg) {
    evhtp_request_t * req;
    evhtp_conn_t    * conn;

    evhtp_log_debug("events = %x", events);

    req  = (evhtp_request_t *)arg;
    conn = req->conn;

    return htp_conn_free(conn);
}

static void
htp_stream_fini_cb(evbev_t * bev, void * arg) {
    evhtp_request_t * req;
    evhtp_conn_t    * conn;
    evbuf_t         * buf;

    evhtp_log_debug("enter");

    req  = (evhtp_request_t *)arg;
    conn = req->conn;
    buf  = evhtp_request_get_output(req);

    switch (req->stream_cb(req, req->stream_cbarg)) {
        case EVHTP_RES_OK:
            bufferevent_write_buffer(conn->bev, buf);
            return;
        case EVHTP_RES_DONE:
            if (req->chunked) {
                evbuffer_add_reference(buf, "0\r\n\r\n", 5, NULL, NULL);
                bufferevent_setcb(conn->bev, NULL, htp_resp_fini_cb, htp_resp_err_cb, req);
                bufferevent_write_buffer(conn->bev, buf);
                return;
            }
            break;
        default:
            req->keepalive = 0;
            break;
    }

    return htp_resp_fini_cb(conn->bev, arg);
}

void
evhtp_send_reply(evhtp_request_t * req, evhtp_status code, const char * r, evbuf_t * b) {
    evhtp_conn_t * conn;
    evbuf_t      * obuf;

    evhtp_log_debug("enter");

    conn           = req->conn;
    obuf           = evhtp_request_get_output(req);
    req->keepalive = htp_should_keep_alive(req, code);

    assert(obuf != NULL);

    if (htp_resp_can_have_content(code)) {
        htp_reply_set_content_hdrs(req, b ? evbuffer_get_length(b) : 0);
    } else {
        if ((b != NULL) && evbuffer_get_length(b) > 0) {
            evbuffer_drain(b, -1);
        }
    }

    htp_set_kalive_hdr(&req->headers_out, req->proto, req->keepalive);
    htp_set_server_hdr(&req->headers_out, evhtp_get_server_name(conn->htp));

    htp_set_status_buf(obuf, req->major, req->minor, code);
    htp_set_header_buf(obuf, &req->headers_out);
    htp_set_crlf_buf(obuf);
    htp_set_body_buf(obuf, b);


    bufferevent_disable(conn->bev, EV_READ);
    bufferevent_enable(conn->bev, EV_WRITE);
    bufferevent_setwatermark(conn->bev, EV_WRITE, 1, 0);
    bufferevent_setcb(conn->bev, NULL, htp_resp_fini_cb, htp_resp_err_cb, req);
    bufferevent_write_buffer(conn->bev, obuf);
} /* evhtp_send_reply */

void
evhtp_send_reply_stream(evhtp_request_t * req, evhtp_status code, evhtp_stream_cb cb, void * arg) {
    evhtp_conn_t * conn;
    evbuf_t      * obuf;

    evhtp_log_debug("enter");

    conn = req->conn;
    obuf = evhtp_request_get_output(req);

    assert(obuf != NULL);

    if (req->proto == EVHTP_PROTO_1_1) {
        req->keepalive = htp_should_keep_alive(req, code);

        if (!evhtp_hdr_find(&req->headers_out, _HTP_TRANSENC)) {
            evhtp_hdr_add(&req->headers_out, evhtp_hdr_new(_HTP_TRANSENC, _HTP_DEFCHUNKED));
        }

        req->chunked = 1;
    } else {
        req->keepalive = 0;
    }

    if (!evhtp_hdr_find(&req->headers_out, _HTP_CONTYPE)) {
        evhtp_hdr_add(&req->headers_out, evhtp_hdr_new(_HTP_CONTYPE, _HTP_DEFCONTYPE));
    }

    htp_set_kalive_hdr(&req->headers_out, req->proto, req->keepalive);
    htp_set_server_hdr(&req->headers_out, evhtp_get_server_name(conn->htp));

    htp_set_status_buf(obuf, req->major, req->minor, code);
    htp_set_header_buf(obuf, &req->headers_out);
    htp_set_crlf_buf(obuf);

    req->stream_cb    = cb;
    req->stream_cbarg = arg;


    bufferevent_disable(conn->bev, EV_READ);
    bufferevent_enable(conn->bev, EV_WRITE);
    bufferevent_setwatermark(conn->bev, EV_WRITE, 1, 0);
    bufferevent_setcb(conn->bev, NULL, htp_stream_fini_cb, htp_resp_err_cb, req);
    bufferevent_write_buffer(conn->bev, obuf);
} /* evhtp_send_reply_stream */

void
evhtp_request_make_chunk(evhtp_request_t * req, evbuf_t * buf) {
    evbuf_t * obuf = evhtp_request_get_output(req);

    evhtp_log_debug("enter");

    evbuffer_add_printf(obuf, "%" PRIxMAX "\r\n", evbuffer_get_length(buf));
    evbuffer_add_buffer(obuf, buf);
    evbuffer_add_reference(obuf, CRLF, 2, NULL, NULL);
}

void
evhtp_send_stream(evhtp_request_t * req, evbuf_t * buf) {
    evhtp_log_debug("enter");

    switch (req->proto) {
        case EVHTP_PROTO_1_1:
            return evhtp_request_make_chunk(req, buf);
        case EVHTP_PROTO_1_0:
            evbuffer_add_buffer(evhtp_request_get_output(req), buf);
            req->keepalive = 0;
            break;
        default:
            return htp_conn_free(req->conn);
    }
}

int
evhtp_conn_set_flags(evhtp_conn_t * conn, evhtp_cflags flags) {
    evhtp_log_debug("enter");
    conn->flags |= flags;
    return 0;
}

int
evhtp_set_hook(evhtp_conn_t * conn, evhtp_hook_type type, void * cb, void * cbarg) {
    evhtp_log_debug("enter");
    if (conn->hooks == NULL) {
        conn->hooks = calloc(sizeof(evhtp_hooks_t), sizeof(char));
    }

    switch (type) {
        case EVHTP_HOOK_HDRS_READ:
            htp_conn_hook_set(conn, _hdrs, cb, cbarg);
            break;
        case EVHTP_HOOK_HDR_READ:
            htp_conn_hook_set(conn, _hdr, cb, cbarg);
            break;
        case EVHTP_HOOK_PATH_READ:
            htp_conn_hook_set(conn, _read, cb, cbarg);
            break;
        case EVHTP_HOOK_URI_READ:
            htp_conn_hook_set(conn, _uri, cb, cbarg);
            break;
        case EVHTP_HOOK_READ:
            htp_conn_hook_set(conn, _read, cb, cbarg);
            break;
        case EVHTP_HOOK_ON_EXPECT:
            htp_conn_hook_set(conn, _on_expect, cb, cbarg);
            break;
        case EVHTP_HOOK_COMPLETE:
            break;
        default:
            return -1;
    } /* switch */

    return 0;
}

int
evhtp_set_cb(evhtp_t * htp, const char * uri, evhtp_callback_cb cb, void * cbarg) {
    evhtp_callback_t * htp_cb;

    evhtp_log_debug("enter");

    if (htp->callbacks == NULL) {
        htp->callbacks = htp_callbacks_new(1024);
    } else {
        if (htp_callbacks_find_callback(htp->callbacks, uri)) {
            return -1;
        }
    }

<<<<<<< HEAD
    if (!(htp_cb = htp_callback_new(uri, callback_type_uri, cb, cbarg))) {
        return -1;
    }

    if (!htp_callbacks_add_callback(htp->callbacks, htp_cb)) {
=======
    if (!(htp_cb = _htp_callback_new(uri, callback_type_uri, cb, cbarg))) {
        return -1;
    }

    if (!_htp_callbacks_add_callback(htp->callbacks, htp_cb)) {
>>>>>>> ab9d9db9
        return -1;
    }

    return 0;
}

int
evhtp_set_regex_cb(evhtp_t * htp, const char * pat, evhtp_callback_cb cb, void * arg) {
    evhtp_callback_t * htp_cb;

    evhtp_log_debug("enter");

    if (htp->callbacks == NULL) {
<<<<<<< HEAD
        htp->callbacks = htp_callbacks_new(1024);
    }

    if (!(htp_cb = htp_callback_new(pat, callback_type_regex, cb, arg))) {
=======
        htp->callbacks = _htp_callbacks_new(1024);
    }

    if (!(htp_cb = _htp_callback_new(pat, callback_type_regex, cb, arg))) {
>>>>>>> ab9d9db9
        return -1;
    }

    if (!htp_callbacks_add_callback(htp->callbacks, htp_cb)) {
        return -1;
    }

    return 0;
}

void
evhtp_set_gencb(evhtp_t * htp, evhtp_callback_cb cb, void * cbarg) {
    evhtp_log_debug("enter");
    htp->default_cb    = cb;
    htp->default_cbarg = cbarg;
}

void
evhtp_bind_socket(evhtp_t * htp, const char * baddr, uint16_t port) {
    struct sockaddr_in sin = { 0 };

    evhtp_log_debug("enter");
    sin.sin_family      = AF_INET;
    sin.sin_port        = htons(port);
    sin.sin_addr.s_addr = inet_addr(baddr);

    signal(SIGPIPE, SIG_IGN);

<<<<<<< HEAD
    htp->listener = evconnlistener_new_bind(htp->evbase,
                                            htp_accept_cb, htp, LEV_OPT_CLOSE_ON_FREE | LEV_OPT_REUSEABLE, 1024,
                                            (struct sockaddr *)&sin, sizeof(sin));
=======
    htp->listener       = evconnlistener_new_bind(htp->evbase,
        _htp_accept_cb, htp, LEV_OPT_CLOSE_ON_FREE | LEV_OPT_REUSEABLE, 1024,
        (struct sockaddr *)&sin, sizeof(sin));
>>>>>>> ab9d9db9
}

void
evhtp_set_post_accept_cb(evhtp_t * htp, evhtp_post_accept cb, void * cbarg) {
    evhtp_log_debug("enter");
    htp->post_accept_cb    = cb;
    htp->post_accept_cbarg = cbarg;
}

const char *
evhtp_hdr_get_key(evhtp_hdr_t * hdr) {
    evhtp_log_debug("enter");
    return hdr ? hdr->key : NULL;
}

const char *
evhtp_hdr_get_val(evhtp_hdr_t * hdr) {
    evhtp_log_debug("enter");
    return hdr ? hdr->val : NULL;
}

int
evhtp_hdrs_for_each(evhtp_hdrs_t * hdrs, evhtp_hdrs_iter_cb cb, void * arg) {
    evhtp_hdr_t * hdr = NULL;

    evhtp_log_debug("enter");
    if (hdrs == NULL || cb == NULL) {
        return -1;
    }

    TAILQ_FOREACH(hdr, hdrs, next) {
        int res;

        if ((res = cb(hdr, arg))) {
            return res;
        }
    }

    return 0;
}

void
evhtp_hdr_add(evhtp_hdrs_t * hdrs, evhtp_hdr_t * hdr) {
    evhtp_log_debug("enter");
    TAILQ_INSERT_TAIL(hdrs, hdr, next);
}

const char *
evhtp_hdr_find(evhtp_hdrs_t * hdrs, const char * key) {
    evhtp_hdr_t * hdr = NULL;

    evhtp_log_debug("enter");
    TAILQ_FOREACH(hdr, hdrs, next) {
        if (!strcasecmp(hdr->key, key)) {
            return hdr->val;
        }
    }

    return NULL;
}

void
evhtp_request_free(evhtp_request_t * req) {
    evhtp_log_debug("enter");

    if (req == NULL) {
        return;
    }

    if (req->path) {
        free(req->path);
    }

    if (req->uri) {
        free(req->uri);
    }

    evhtp_hdrs_free(&req->headers_in);
    evhtp_hdrs_free(&req->headers_out);

    if (req->buffer_in) {
        evbuffer_free(req->buffer_in);
    }

    if (req->buffer_out) {
        evbuffer_free(req->buffer_out);
    }

    free(req);
}

void
evhtp_hdr_free(evhtp_hdr_t * hdr) {
    evhtp_log_debug("enter");

    if (hdr == NULL) {
        return;
    }

    if (hdr->k_heaped && hdr->key) {
        free(hdr->key);
    }

    if (hdr->v_heaped && hdr->val) {
        free(hdr->val);
    }

    free(hdr);
}

void
evhtp_hdrs_free(evhtp_hdrs_t * hdrs) {
    evhtp_hdr_t * hdr;
    evhtp_hdr_t * save;

    evhtp_log_debug("enter");

    if (hdrs == NULL) {
        return;
    }

    hdr = NULL;

    for (hdr = TAILQ_FIRST(hdrs); hdr != NULL; hdr = save) {
        save = TAILQ_NEXT(hdr, next);
        TAILQ_REMOVE(hdrs, hdr, next);
        evhtp_hdr_free(hdr);
    }
}

int
evhtp_set_server_name(evhtp_t * htp, char * n) {
    evhtp_log_debug("enter");
    if (htp == NULL || n == NULL) {
        return -1;
    }

    htp->server_name = strdup(n);
    return 0;
}

<<<<<<< HEAD
const char *
evhtp_request_get_path(evhtp_request_t * request) {
    return (const char *)request->path;
}

const char *
evhtp_request_get_uri(evhtp_request_t * request) {
    return (const char *)request->uri;
}

int
evhtp_request_get_matched_soff(evhtp_request_t * request) {
    return request->matched_soff;
}

int
evhtp_request_get_matched_eoff(evhtp_request_t * request) {
    return request->matched_eoff;
}

evhtp_method
evhtp_request_get_method(evhtp_request_t * request) {
    return request->method;
}

evhtp_proto
evhtp_request_get_proto(evhtp_request_t * request) {
    return request->proto;
}

evhtp_conn_t *
evhtp_request_get_conn(evhtp_request_t * request) {
    return request->conn;
}

evhtp_hdrs_t *
evhtp_request_get_headers_in(evhtp_request_t * request) {
    return &request->headers_in;
}

evhtp_hdrs_t *
evhtp_request_get_headers_out(evhtp_request_t * request) {
    return &request->headers_out;
}

=======
>>>>>>> ab9d9db9
evbuf_t *
evhtp_request_get_input(evhtp_request_t * request) {
    return request->buffer_in;
}

evbuf_t *
evhtp_request_get_output(evhtp_request_t * request) {
    return request->buffer_out;
}

evbase_t *
evhtp_request_get_evbase(evhtp_request_t * request) {
    evhtp_log_debug("enter");

    if (request == NULL) {
        return NULL;
    }

    return htp_conn_get_evbase(request->conn);
}

int
evhtp_request_get_sock(evhtp_request_t * request) {
    evhtp_log_debug("enter");
    if (request == NULL) {
        return -1;
    }

    return htp_conn_get_sock(request->conn);
}

evserv_t *
evhtp_request_get_listener(evhtp_request_t * request) {
    evhtp_log_debug("enter");

    if (request == NULL) {
        return NULL;
    }

    return htp_conn_get_listener(request->conn);
}

evhtp_hdr_t *
evhtp_hdr_new(char * key, char * val) {
    evhtp_hdr_t * hdr;

    evhtp_log_debug("enter");

    hdr           = malloc(sizeof(evhtp_hdr_t));
    hdr->key      = key;
    hdr->val      = val;
    hdr->k_heaped = 0;
    hdr->v_heaped = 0;

    return hdr;
}

static evhtp_request_t *
<<<<<<< HEAD
htp_request_new(evhtp_conn_t * conn) {
=======
_htp_request_new(evhtp_conn_t * conn) {
>>>>>>> ab9d9db9
    evhtp_request_t * request;

    evhtp_log_debug("enter");

    if (!(request = calloc(sizeof(evhtp_request_t), sizeof(char)))) {
        return NULL;
    }

    request->conn       = conn;
    request->buffer_in  = evbuffer_new();
    request->buffer_out = evbuffer_new();

    TAILQ_INIT(&request->headers_out);
    TAILQ_INIT(&request->headers_in);

    return request;
}

evbase_t *
evhtp_get_evbase(evhtp_t * htp) {
    evhtp_log_debug("enter");
    return htp ? htp->evbase : NULL;
}

char *
evhtp_get_server_name(evhtp_t * htp) {
    evhtp_log_debug("enter");
    return htp ? htp->server_name : NULL;
}

evserv_t *
evhtp_get_listener(evhtp_t * htp) {
    evhtp_log_debug("enter");
    return htp ? htp->listener : NULL;
}

#ifndef DISABLE_SSL
typedef struct htp_scache     htp_scache_t;
typedef struct htp_scache_ent htp_scache_ent_t;

static int s_server_session_id_context = 1;

struct htp_scache_ent {
    htp_scache_t     * scache;
    unsigned long      hash;
    unsigned char    * id;
    unsigned char    * der;
    int                id_len;
    int                der_len;
    evhtp_ssl_sess_t * sess;
    event_t          * timeout_ev;

    TAILQ_ENTRY(htp_scache_ent) next;
};

TAILQ_HEAD(htp_scache, htp_scache_ent);

evhtp_ssl_cfg *
evhtp_get_ssl_cfg(evhtp_t * htp) {
    return htp->ssl_cfg;
}

evhtp_ssl_cfg *
evhtp_conn_get_ssl_cfg(evhtp_conn_t * conn) {
    return evhtp_get_ssl_cfg(conn->htp);
}

static void
htp_ssl_scache_builtin_expire(int fd, short what, void * arg) {
    htp_scache_ent_t * ent;
    htp_scache_t     * scache;

    printf("expire cache ent\n");

    ent    = (htp_scache_ent_t *)arg;
    scache = ent->scache;

    TAILQ_REMOVE(scache, ent, next);

    event_free(ent->timeout_ev);

    free(ent->id);
    free(ent->der);
    free(ent->sess);

    free(ent);
}

int
evhtp_ssl_scache_builtin_add(evhtp_conn_t * conn, unsigned char * id, int len, evhtp_ssl_sess_t * sess) {
    evhtp_ssl_cfg    * scfg;
    htp_scache_ent_t * cache_ent;
    htp_scache_t     * scache;
    unsigned char    * der_ptr;
    struct timeval     tv;

    if (!(scfg = evhtp_conn_get_ssl_cfg(conn))) {
        return 0;
    }

    if (!(scache = (htp_scache_t *)scfg->args)) {
        return 0;
    }

    if (!(cache_ent = calloc(sizeof(htp_scache_ent_t), sizeof(char)))) {
        return 0;
    }

    cache_ent->id_len  = len;
    cache_ent->der_len = i2d_SSL_SESSION(sess, NULL);
    cache_ent->id      = malloc(len);
    cache_ent->der     = malloc(cache_ent->der_len);
    cache_ent->scache  = scache;

    der_ptr = cache_ent->der;

    memcpy(cache_ent->id, id, len);
    i2d_SSL_SESSION(sess, &der_ptr);

    /* set expire timeout event, XXX: abstract the timeout API allowing the API
     * to create the proper timeout events instead of the user */
    tv.tv_sec  = scfg->scache_timeout;
    tv.tv_usec = 0;

    cache_ent->timeout_ev = evtimer_new(htp_conn_get_evbase(conn),
                                        htp_ssl_scache_builtin_expire, (void *)cache_ent);

    evtimer_add(cache_ent->timeout_ev, &tv);

    TAILQ_INSERT_TAIL(scache, cache_ent, next);
    return 1;
} /* evhtp_ssl_scache_builtin_add */

evhtp_ssl_sess_t *
evhtp_ssl_scache_builtin_get(evhtp_conn_t * conn, unsigned char * id, int len) {
    evhtp_ssl_cfg    * scfg;
    htp_scache_t     * scache;
    htp_scache_ent_t * ent;

    scfg   = evhtp_conn_get_ssl_cfg(conn);
    scache = (htp_scache_t *)scfg->args;

    TAILQ_FOREACH(ent, scache, next) {
        if (len == ent->id_len && !memcmp(ent->id, id, len)) {
            const unsigned char * p = ent->der;

            return d2i_SSL_SESSION(NULL, &p, ent->der_len);
        }
    }

    return NULL;
}

void *
evhtp_ssl_scache_builtin_init(evhtp_t * htp) {
    htp_scache_t * scache;

    scache = malloc(sizeof(htp_scache_t));

    TAILQ_INIT(scache);

    return (void *)scache;
}

static int
htp_ssl_add_scache_ent(evhtp_ssl_t * ssl, evhtp_ssl_sess_t * sess) {
    evhtp_conn_t  * conn;
    evhtp_ssl_cfg * scfg;
    int             slen;
    unsigned char * sid;

    conn = (evhtp_conn_t *)SSL_get_app_data(ssl);
    scfg = evhtp_conn_get_ssl_cfg(conn);

    if (!scfg) {
        return 0;
    }

    sid  = sess->session_id;
    slen = sess->session_id_length;

    SSL_set_timeout(sess, scfg->scache_timeout);

    if (scfg->scache_add) {
        return (scfg->scache_add)(conn, sid, slen, sess);
    }

    return 0;
}

static evhtp_ssl_sess_t *
htp_ssl_get_scache_ent(evhtp_ssl_t * ssl, unsigned char * sid, int sid_len, int * copy) {
    evhtp_conn_t     * conn;
    evhtp_t          * htp;
    evhtp_ssl_cfg    * scfg;
    evhtp_ssl_sess_t * sess;

    conn = (evhtp_conn_t *)SSL_get_app_data(ssl);
    htp  = conn->htp;
    scfg = htp->ssl_cfg;
    sess = NULL;

    if (scfg->scache_get) {
        sess = (scfg->scache_get)(conn, sid, sid_len);
    }

    *copy = 0;

    return sess;
}

static void
htp_ssl_del_scache_ent(evhtp_ssl_ctx_t * ctx, evhtp_ssl_sess_t * sess) {
    evhtp_t       * htp;
    evhtp_ssl_cfg * scfg;
    unsigned char * sid;
    unsigned int    slen;

    htp  = (evhtp_t *)SSL_CTX_get_app_data(ctx);
    scfg = htp->ssl_cfg;

    sid  = sess->session_id;
    slen = sess->session_id_length;

    if (scfg->scache_del) {
        scfg->scache_del(htp, sid, slen);
    }
}

int
evhtp_use_ssl(evhtp_t * htp, evhtp_ssl_cfg * cfg) {
    long cache_mode;

    if (!cfg || !htp || !cfg->pemfile) {
        return -1;
    }

    SSL_load_error_strings();
    SSL_library_init();
    RAND_status();

    htp->ssl_cfg = cfg;
    htp->ssl_ctx = SSL_CTX_new(SSLv23_server_method());

    SSL_CTX_set_options(htp->ssl_ctx, cfg->ssl_opts);

    if (cfg->ciphers) {
        SSL_CTX_set_cipher_list(htp->ssl_ctx, cfg->ciphers);
    }

    if (cfg->cafile) {
        SSL_CTX_load_verify_locations(htp->ssl_ctx, cfg->cafile, NULL);
    }

    if (cfg->enable_scache) {
        cache_mode = SSL_SESS_CACHE_SERVER | SSL_SESS_CACHE_NO_INTERNAL |
                     SSL_SESS_CACHE_NO_INTERNAL_LOOKUP;
    } else {
        cache_mode = SSL_SESS_CACHE_OFF;
    }

    SSL_CTX_use_certificate_file(htp->ssl_ctx, cfg->pemfile, SSL_FILETYPE_PEM);
    SSL_CTX_use_PrivateKey_file(htp->ssl_ctx, cfg->privfile ? : cfg->pemfile, SSL_FILETYPE_PEM);
    SSL_CTX_set_session_cache_mode(htp->ssl_ctx, cache_mode);
    SSL_CTX_set_session_id_context(htp->ssl_ctx, (void*)&s_server_session_id_context,
                                   sizeof s_server_session_id_context);

    SSL_CTX_sess_set_new_cb(htp->ssl_ctx, htp_ssl_add_scache_ent);
    SSL_CTX_sess_set_get_cb(htp->ssl_ctx, htp_ssl_get_scache_ent);
    SSL_CTX_sess_set_remove_cb(htp->ssl_ctx, htp_ssl_del_scache_ent);
    SSL_CTX_set_app_data(htp->ssl_ctx, htp);

    if (cfg->scache_init) {
        cfg->args = (cfg->scache_init)(htp);
    }

    return 0;
} /* evhtp_use_ssl */

#endif

<<<<<<< HEAD

=======
>>>>>>> ab9d9db9
static unsigned long
htp_ssl_get_thr_id(void) {
    return (unsigned long)pthread_self();
}

static void
htp_ssl_thr_lock(int mode, int type, const char * file, int line) {
    if (type < ssl_num_locks) {
        if (mode & CRYPTO_LOCK) {
            pthread_mutex_lock(ssl_locks[type]);
        } else {
            pthread_mutex_unlock(ssl_locks[type]);
        }
    }
}

int
evhtp_use_threads(evhtp_t * htp, int nthreads) {
    evhtp_log_debug("enter");

    if (htp->ssl_ctx != NULL) {
        int i;

        ssl_num_locks = CRYPTO_num_locks();
        ssl_locks     = malloc(ssl_num_locks * sizeof(evhtp_mutex_t *));

        for (i = 0; i < ssl_num_locks; i++) {
            ssl_locks[i] = malloc(sizeof(evhtp_mutex_t));
            pthread_mutex_init(ssl_locks[i], NULL);
        }

        CRYPTO_set_id_callback(htp_ssl_get_thr_id);
        CRYPTO_set_locking_callback(htp_ssl_thr_lock);
    }

    if (!(htp->pool = evthr_pool_new(nthreads, htp))) {
        return -1;
    }

    evthr_pool_start(htp->pool);
    return 0;
}

evhtp_t *
evhtp_new(evbase_t * evbase) {
    evhtp_t * htp;

    evhtp_log_debug("enter");

    if (!(htp = calloc(sizeof(evhtp_t), sizeof(char)))) {
        return NULL;
    }

    htp->server_name               = _HTP_DEFSERVER;
    htp->psets.on_message_begin    = htp_start_cb;
    htp->psets.on_path             = htp_path_cb;
    htp->psets.on_query_string     = htp_query_str_cb;
    htp->psets.on_url              = htp_uri_cb;
    htp->psets.on_fragment         = htp_fragment_cb;
    htp->psets.on_header_field     = htp_header_key_cb;
    htp->psets.on_header_value     = htp_header_val_cb;
    htp->psets.on_headers_complete = htp_headers_complete_cb;
    htp->psets.on_body             = htp_body_cb;
    htp->psets.on_message_complete = htp_end_cb;

    htp->evbase = evbase;

    evhtp_log_debug("created new instance");

    return htp;
}

const char *
evhtp_version(void) {
    return EVHTP_VERSION;
}
<|MERGE_RESOLUTION|>--- conflicted
+++ resolved
@@ -170,21 +170,12 @@
 
 #define CRLF "\r\n"
 
-<<<<<<< HEAD
 static evhtp_proto        htp_proto(char major, char minor);
 static evhtp_callback_t * htp_callbacks_find_callback(evhtp_callbacks_t *, const char *);
 static evhtp_callback_t * htp_callbacks_find_callback_woffsets(evhtp_callbacks_t *, const char *, int *, int *);
 static void               htp_recv_cb(evbev_t * bev, void * arg);
 static void               htp_err_cb(evbev_t * bev, short events, void * arg);
 static evhtp_request_t  * htp_request_new(evhtp_conn_t * conn);
-=======
-static evhtp_proto        _htp_proto(char major, char minor);
-static evhtp_callback_t * _htp_callbacks_find_callback(evhtp_callbacks_t *, const char *);
-static evhtp_callback_t * _htp_callbacks_find_callback_woffsets(evhtp_callbacks_t *, const char *, int *, int *);
-static void               _htp_recv_cb(evbev_t * bev, void * arg);
-static void               _htp_err_cb(evbev_t * bev, short events, void * arg);
-static evhtp_request_t  * _htp_request_new(evhtp_conn_t * conn);
->>>>>>> ab9d9db9
 
 static int                ssl_num_locks;
 static evhtp_mutex_t   ** ssl_locks;
@@ -267,11 +258,7 @@
     evhtp_conn_t * conn = p->data;
 
     evhtp_log_debug("enter");
-<<<<<<< HEAD
     conn->request = htp_request_new(conn);
-=======
-    conn->request = _htp_request_new(conn);
->>>>>>> ab9d9db9
     return 0;
 }
 
@@ -430,18 +417,10 @@
 
     memcpy(request->path, buf, len);
 
-<<<<<<< HEAD
     cb = htp_callbacks_find_callback_woffsets(conn->htp->callbacks,
                                               request->path,
                                               &request->matched_soff,
                                               &request->matched_eoff);
-=======
-    cb = _htp_callbacks_find_callback_woffsets(conn->htp->callbacks,
-        request->path,
-        &request->matched_soff,
-        &request->matched_eoff);
->>>>>>> ab9d9db9
-
     if (cb == NULL) {
         if (conn->htp->default_cb == NULL) {
             return -1;
@@ -488,11 +467,7 @@
 }
 
 static evhtp_callback_t *
-<<<<<<< HEAD
 htp_callback_new(const void * uri, callback_type_t type, evhtp_callback_cb cb, void * cbarg) {
-=======
-_htp_callback_new(const void * uri, callback_type_t type, evhtp_callback_cb cb, void * cbarg) {
->>>>>>> ab9d9db9
     evhtp_callback_t * htp_cb;
 
     evhtp_log_debug("enter");
@@ -505,13 +480,8 @@
 
     switch (type) {
         case callback_type_uri:
-<<<<<<< HEAD
             htp_cb->hash    = htp_thash(uri);
             htp_cb->val.uri = strdup((const char *)uri);
-=======
-            htp_cb->hash      = _htp_thash(uri);
-            htp_cb->val.uri   = strdup((const char *)uri);
->>>>>>> ab9d9db9
             break;
         case callback_type_regex:
             htp_cb->val.regex = (regex_t *)malloc(sizeof(regex_t));
@@ -553,11 +523,7 @@
 }
 
 static evhtp_callback_t *
-<<<<<<< HEAD
 htp_callbacks_find_callback_woffsets(evhtp_callbacks_t * cbs,
-=======
-_htp_callbacks_find_callback_woffsets(evhtp_callbacks_t * cbs,
->>>>>>> ab9d9db9
                                       const char        * uri,
                                       int               * start_offset,
                                       int               * end_offset) {
@@ -600,11 +566,7 @@
 }
 
 static evhtp_callback_t *
-<<<<<<< HEAD
 htp_callbacks_find_callback(evhtp_callbacks_t * cbs, const char * uri) {
-=======
-_htp_callbacks_find_callback(evhtp_callbacks_t * cbs, const char * uri) {
->>>>>>> ab9d9db9
     evhtp_callback_t * cb;
     unsigned int       hash;
 
@@ -614,11 +576,7 @@
         return NULL;
     }
 
-<<<<<<< HEAD
     hash = htp_thash(uri);
-=======
-    hash = _htp_thash(uri);
->>>>>>> ab9d9db9
     cb   = cbs->callbacks[hash & (cbs->buckets - 1)];
 
     while (cb != NULL) {
@@ -823,12 +781,8 @@
     if (events & (BEV_EVENT_ERROR | BEV_EVENT_EOF)) {
         conn = (evhtp_conn_t *)arg;
 
-<<<<<<< HEAD
         evhtp_log_debug("leaving....");
         return htp_conn_free(conn);
-=======
-        return _htp_conn_free(conn);
->>>>>>> ab9d9db9
     }
 }
 
@@ -887,13 +841,9 @@
     evhtp_conn_t * conn;
 
     evhtp_log_debug("enter");
+
     htp          = (evhtp_t *)arg;
-
-<<<<<<< HEAD
     conn         = htp_conn_new(htp);
-=======
-    conn         = _htp_conn_new(htp);
->>>>>>> ab9d9db9
     conn->evbase = htp->evbase;
     conn->sock   = fd;
 
@@ -923,11 +873,7 @@
 
     bufferevent_disable(conn->bev, EV_WRITE);
     bufferevent_enable(conn->bev, EV_READ);
-<<<<<<< HEAD
     bufferevent_setcb(conn->bev, htp_recv_cb, NULL, htp_err_cb, conn);
-=======
-    bufferevent_setcb(conn->bev, _htp_recv_cb, NULL, _htp_err_cb, conn);
->>>>>>> ab9d9db9
 
     if (htp->post_accept_cb) {
         htp->post_accept_cb(conn, htp->post_accept_cbarg);
@@ -936,11 +882,12 @@
 
 static void
 htp_set_kalive_hdr(evhtp_hdrs_t * hdrs, evhtp_proto proto, int kalive) {
+    evhtp_log_debug("enter");
+
     if (hdrs == NULL) {
         return;
     }
 
-    evhtp_log_debug("enter");
     if (kalive && proto == EVHTP_PROTO_1_0) {
         return evhtp_hdr_add(hdrs, evhtp_hdr_new(_HTP_CONN, _HTP_DEFKALIVE));
     }
@@ -1358,19 +1305,11 @@
         }
     }
 
-<<<<<<< HEAD
     if (!(htp_cb = htp_callback_new(uri, callback_type_uri, cb, cbarg))) {
         return -1;
     }
 
     if (!htp_callbacks_add_callback(htp->callbacks, htp_cb)) {
-=======
-    if (!(htp_cb = _htp_callback_new(uri, callback_type_uri, cb, cbarg))) {
-        return -1;
-    }
-
-    if (!_htp_callbacks_add_callback(htp->callbacks, htp_cb)) {
->>>>>>> ab9d9db9
         return -1;
     }
 
@@ -1384,17 +1323,10 @@
     evhtp_log_debug("enter");
 
     if (htp->callbacks == NULL) {
-<<<<<<< HEAD
         htp->callbacks = htp_callbacks_new(1024);
     }
 
     if (!(htp_cb = htp_callback_new(pat, callback_type_regex, cb, arg))) {
-=======
-        htp->callbacks = _htp_callbacks_new(1024);
-    }
-
-    if (!(htp_cb = _htp_callback_new(pat, callback_type_regex, cb, arg))) {
->>>>>>> ab9d9db9
         return -1;
     }
 
@@ -1423,15 +1355,10 @@
 
     signal(SIGPIPE, SIG_IGN);
 
-<<<<<<< HEAD
     htp->listener = evconnlistener_new_bind(htp->evbase,
-                                            htp_accept_cb, htp, LEV_OPT_CLOSE_ON_FREE | LEV_OPT_REUSEABLE, 1024,
+                                            htp_accept_cb, htp,
+					    LEV_OPT_CLOSE_ON_FREE | LEV_OPT_REUSEABLE, 1024,
                                             (struct sockaddr *)&sin, sizeof(sin));
-=======
-    htp->listener       = evconnlistener_new_bind(htp->evbase,
-        _htp_accept_cb, htp, LEV_OPT_CLOSE_ON_FREE | LEV_OPT_REUSEABLE, 1024,
-        (struct sockaddr *)&sin, sizeof(sin));
->>>>>>> ab9d9db9
 }
 
 void
@@ -1573,7 +1500,6 @@
     return 0;
 }
 
-<<<<<<< HEAD
 const char *
 evhtp_request_get_path(evhtp_request_t * request) {
     return (const char *)request->path;
@@ -1619,8 +1545,6 @@
     return &request->headers_out;
 }
 
-=======
->>>>>>> ab9d9db9
 evbuf_t *
 evhtp_request_get_input(evhtp_request_t * request) {
     return request->buffer_in;
@@ -1679,11 +1603,7 @@
 }
 
 static evhtp_request_t *
-<<<<<<< HEAD
 htp_request_new(evhtp_conn_t * conn) {
-=======
-_htp_request_new(evhtp_conn_t * conn) {
->>>>>>> ab9d9db9
     evhtp_request_t * request;
 
     evhtp_log_debug("enter");
@@ -1965,10 +1885,6 @@
 
 #endif
 
-<<<<<<< HEAD
-
-=======
->>>>>>> ab9d9db9
 static unsigned long
 htp_ssl_get_thr_id(void) {
     return (unsigned long)pthread_self();
