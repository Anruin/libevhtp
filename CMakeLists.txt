--- conflicted
+++ resolved
@@ -250,7 +250,6 @@
 install (FILES htparse/htparse.h DESTINATION include)
 install (FILES evthr/evthr.h DESTINATION include)
 
-<<<<<<< HEAD
 # oniguruma/onigposix.h
 
 if (NOT EVHTP_DISABLE_REGEX)
@@ -258,9 +257,8 @@
 				install (FILES oniguruma/onigposix.h DESTINATION include)
 		endif()
 endif()
-=======
+
 IF (WIN32)
    install (FILES compat/sys/queue.h DESTINATION include/sys)
    install (FILES oniguruma/onigposix.h DESTINATION include)
-ENDIF (WIN32)
->>>>>>> fd6ae5d9
+ENDIF (WIN32)