--- conflicted
+++ resolved
@@ -16,8 +16,6 @@
 /test
 /test_basic
 /test_vhost
-<<<<<<< HEAD
-=======
+
 /test_client
-/test_proxy
->>>>>>> c150c2e9
+/test_proxy